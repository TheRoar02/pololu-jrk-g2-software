def compute_vilim_relative(config, dac_level)
  r_ilim_top = config.fetch(:r_ilim_top)
  r_ilim_bot = config.fetch(:r_ilim_bot)

  v_dac_top = 1.0
  r_dac_top = (32 - dac_level) * 5000
  r_dac_bot = dac_level * 5000

  v_dacout = v_dac_top * r_dac_bot / (r_dac_bot + r_dac_top)
  r_dacout = 1 / (1 / r_dac_top.to_f + 1 / r_dac_bot.to_f)

  v_dacout.to_f * r_ilim_bot / (r_ilim_bot + r_ilim_top + r_dacout)
end

def compute_vilim_and_ilim(config, code)
  rsense = config.fetch(:rsense)
  reference = [1.024, 2.048, 4.096][code >> 5 & 3]
  vilim = reference * compute_vilim_relative(config, code & 0x1F)
  current_limit = [0.0, vilim - 0.05].max / (20 * rsense)
  [vilim, current_limit]
end

def print_recommended_codes(config)
  table = []
  last_code = 0
  last_current_limit = -1000
  (0..95).each do |code|
    vilim, current_limit = compute_vilim_and_ilim(config, code)

    next if current_limit <= last_current_limit

    # Skip this code if the DAC reference level changed and the code we are looking at does
    # not give a significantly higher current limits.
    next if (code & 0x60) != (last_code & 0x60) && current_limit <= last_current_limit + 1.0

    table << [code, vilim, current_limit]
    last_code = code
    last_current_limit = current_limit
  end

  table.each do |code, vilim, current_limit|
    puts "  %-3s  // VILIM = %5.3f V, Current limit = %5.2f A" %
         ["#{code},", vilim, current_limit]
  end
end

def print_vilim_table(config)
  (0..31).each do |level|
    vilim = (0x10000 * compute_vilim_relative(config, level)).to_i
    puts "  #{vilim},"
  end
end

umc04a_30v_config = {
  rsense: 0.001,
  r_ilim_top: 41200,
  r_ilim_bot: 30100,
}

umc04a_40v_config = {
  rsense: 0.002,
  r_ilim_top: 30100,
  r_ilim_bot: 68100,
}

<<<<<<< HEAD
puts "static const uint16_t jrk_umc04a_30v_vilim_table[32] ="
=======
puts "static const uint16_t jrk_30v_vilim_table[32] ="
>>>>>>> b5aa3b5d
puts "{"
print_vilim_table(umc04a_30v_config)
puts "};"
puts

<<<<<<< HEAD
puts "static const uint16_t jrk_umc04a_40v_vilim_table[32] ="
=======
puts "static const uint16_t jrk_40v_vilim_table[32] ="
>>>>>>> b5aa3b5d
puts "{"
print_vilim_table(umc04a_40v_config)
puts "};"
puts

<<<<<<< HEAD
puts "static const uint16_t jrk_umc04a_30v_recommended_codes[] ="
=======
puts "static const uint16_t jrk_30v_recommended_codes[] ="
>>>>>>> b5aa3b5d
puts "{"
print_recommended_codes(umc04a_30v_config)
puts "};"
puts

<<<<<<< HEAD
puts "static const uint16_t jrk_umc04a_40v_recommended_codes[] ="
=======
puts "static const uint16_t jrk_40v_recommended_codes[] ="
>>>>>>> b5aa3b5d
puts "{"
print_recommended_codes(umc04a_40v_config)
puts "};"
puts<|MERGE_RESOLUTION|>--- conflicted
+++ resolved
@@ -63,41 +63,25 @@
   r_ilim_bot: 68100,
 }
 
-<<<<<<< HEAD
-puts "static const uint16_t jrk_umc04a_30v_vilim_table[32] ="
-=======
 puts "static const uint16_t jrk_30v_vilim_table[32] ="
->>>>>>> b5aa3b5d
 puts "{"
 print_vilim_table(umc04a_30v_config)
 puts "};"
 puts
 
-<<<<<<< HEAD
-puts "static const uint16_t jrk_umc04a_40v_vilim_table[32] ="
-=======
 puts "static const uint16_t jrk_40v_vilim_table[32] ="
->>>>>>> b5aa3b5d
 puts "{"
 print_vilim_table(umc04a_40v_config)
 puts "};"
 puts
 
-<<<<<<< HEAD
-puts "static const uint16_t jrk_umc04a_30v_recommended_codes[] ="
-=======
 puts "static const uint16_t jrk_30v_recommended_codes[] ="
->>>>>>> b5aa3b5d
 puts "{"
 print_recommended_codes(umc04a_30v_config)
 puts "};"
 puts
 
-<<<<<<< HEAD
-puts "static const uint16_t jrk_umc04a_40v_recommended_codes[] ="
-=======
 puts "static const uint16_t jrk_40v_recommended_codes[] ="
->>>>>>> b5aa3b5d
 puts "{"
 print_recommended_codes(umc04a_40v_config)
 puts "};"
