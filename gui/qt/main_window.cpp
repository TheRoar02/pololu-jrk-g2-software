#include "main_window.h"
#include "main_controller.h"
#include "graph_window.h"
#include "bootloader_window.h"

#include "to_string.h"

#include "qcustomplot.h"

#include <QApplication>
#include <QButtonGroup>
#include <QCheckBox>
#include <QCloseEvent>
#include <QComboBox>
#include <QDesktopServices>
#include <QDesktopWidget>
#include <QDoubleSpinBox>
#include <QFileDialog>
#include <QGridLayout>
#include <QGroupBox>
#include <QHBoxLayout>
#include <QLabel>
#include <QLineEdit>
#include <QMenuBar>
#include <QMessageBox>
#include <QProcessEnvironment>
#include <QPushButton>
#include <QRadioButton>
#include <QScrollBar>
#include <QShortcut>
#include <QSpinBox>
#include <QTabWidget>
#include <QTimer>
#include <QUrl>
#include <QVBoxLayout>
#include <QString>

<<<<<<< HEAD
#include <iostream> // tmphax
#include <QTextStream> //tmphax

=======
>>>>>>> 3e181281
#include <cassert>
#include <cmath>

#ifdef QT_STATIC
#include <QtPlugin>
#ifdef _WIN32
Q_IMPORT_PLUGIN (QWindowsIntegrationPlugin);
#endif
#ifdef __linux__
Q_IMPORT_PLUGIN (QLinuxFbIntegrationPlugin);
Q_IMPORT_PLUGIN (QXcbIntegrationPlugin);
#endif
#endif

#define UINT12_MAX 0xFFF // 4095

main_window::main_window(QWidget * parent)
  : QMainWindow(parent)
{
  setup_ui();
  altw = 0;

  widgetAtHome = true;
}

void main_window::set_controller(main_controller * controller)
{
  this->controller = controller;
}

void main_window::set_update_timer_interval(uint32_t interval_ms)
{
  assert(update_timer);
  assert(interval_ms <= std::numeric_limits<int>::max());
  update_timer->setInterval(interval_ms);
  preview_window->refreshTimer = static_cast<double>(interval_ms);
}

void main_window::start_update_timer()
{
  assert(update_timer);
  update_timer->start();
}

bool main_window::confirm(const std::string & question)
{
  QMessageBox mbox(QMessageBox::Question, windowTitle(),
    QString::fromStdString(question), QMessageBox::Ok | QMessageBox::Cancel, this);
  int button = mbox.exec();
  return button == QMessageBox::Ok;
}

void main_window::show_error_message(const std::string & message)
{
  QMessageBox mbox(QMessageBox::Critical, windowTitle(),
    QString::fromStdString(message), QMessageBox::NoButton, this);
  mbox.exec();
}

void main_window::show_info_message(const std::string & message)
{
  QMessageBox mbox(QMessageBox::Information, windowTitle(),
    QString::fromStdString(message), QMessageBox::NoButton, this);
  mbox.exec();
}

void main_window::show_warning_message(const std::string & message)
{
  QMessageBox mbox(QMessageBox::Information, windowTitle(),
    QString::fromStdString(message), QMessageBox::NoButton, this);
  mbox.exec();
}

void main_window::open_bootloader_window()
{
  bootloader_window * window = new bootloader_window(this);
  connect(window, &bootloader_window::upload_complete,
    this, &main_window::upgrade_firmware_complete);
  window->setWindowModality(Qt::ApplicationModal);
  window->setAttribute(Qt::WA_DeleteOnClose);
  window->show();
}

void main_window::set_device_name(const std::string & name, bool link_enabled)
{
  QString text = QString::fromStdString(name);
  if (link_enabled)
  {
    text = "<a href=\"#doc\">" + text + "</a>";
  }
  device_name_value->setText(text);
}

void main_window::set_serial_number(const std::string & serial_number)
{
  serial_number_value->setText(QString::fromStdString(serial_number));
}

void main_window::set_firmware_version(const std::string & firmware_version)
{
  firmware_version_value->setText(QString::fromStdString(firmware_version));
}

void main_window::set_cmd_port(const std::string & cmd_port)
{
  cmd_port_value->setText(QString::fromStdString(cmd_port));
}

void main_window::set_ttl_port(const std::string & ttl_port)
{
  ttl_port_value->setText(QString::fromStdString(ttl_port));
}

void main_window::set_device_reset(const std::string & device_reset)
{
  device_reset_value->setText(QString::fromStdString(device_reset));
}

void main_window::set_up_time(uint32_t up_time)
{
  up_time_value->setText(QString::fromStdString(
    convert_up_time_to_hms_string(up_time)));
}

void main_window::set_duty_cycle(int16_t duty_cycle)
{
  preview_window->duty_cycle.plot_value = duty_cycle;
  duty_cycle_value->setText(QString::number(duty_cycle));
}

void main_window::set_raw_current_mv(uint16_t current)
{
  preview_window->raw_current.plot_value = current;
  raw_current_value->setText(QString::number(current) + " mV");
}

void main_window::set_scaled_current_mv(int32_t current)
{
  preview_window->scaled_current.plot_value = current;
  scaled_current_value->setText(QString::number(current) + " mV");
}

void main_window::set_current_chopping_log(uint16_t log)
{
  preview_window->current_chopping_log.plot_value = log;
  current_chopping_log_value->setText(QString::number(log));
}

void main_window::set_vin_voltage(uint16_t vin_voltage)
{
  vin_voltage_value->setText(QString::fromStdString(
    convert_mv_to_v_string(vin_voltage)));
}

void main_window::set_error_flags_halting(uint16_t error_flags_halting)
{
  error_flags_halting_value->setText(QString::fromStdString(
    convert_error_flags_to_hex_string(error_flags_halting)));

  for (int i = 0; i < 16; i++)
  {
    if (error_rows[i].stopping_value == NULL) { continue; }

    // setStyleSheet() is expensive, so only call it if something actually
    // changed. Check if there's currently a stylesheet applied and decide
    // whether we need to do anything based on that.
    bool styled = !error_rows[i].stopping_value->styleSheet().isEmpty();

    if (error_flags_halting & (1 << i))
    {
      error_rows[i].stopping_value->setText(tr("Yes"));
      if (!styled)
      {
        error_rows[i].stopping_value->setStyleSheet(
          ":enabled { background-color: red; color: white; }");
      }
    }
    else
    {
      error_rows[i].stopping_value->setText(tr("No"));
      if (styled)
      {
        error_rows[i].stopping_value->setStyleSheet("");
      }
    }
  }
}

void main_window::increment_errors_occurred(uint16_t errors_occurred)
{
  for (int i = 0; i < 32; i++)
  {
    if (error_rows[i].count_value == NULL) { continue; }

    if (errors_occurred & (1 << i))
    {
      error_rows[i].count++;
      error_rows[i].count_value->setText(QString::number(error_rows[i].count));
    }
  }
}

void main_window::reset_error_counts()
{
  for (int i = 0; i < 32; i++)
  {
    if (error_rows[i].count_value == NULL) { continue; }

    error_rows[i].count = 0;
    error_rows[i].count_value->setText(tr("-"));
  }
}

void main_window::set_device_list_contents(const std::vector<jrk::device> & device_list)
{
  suppress_events = true;
  device_list_value->clear();
  device_list_value->addItem(tr("Not connected"), QString()); // null value
  for (const jrk::device & device : device_list)
  {
    device_list_value->addItem(
      QString::fromStdString(
        std::string(jrk_look_up_product_name_short(device.get_product())) +
        " #" + device.get_serial_number()),
      QString::fromStdString(device.get_os_id()));
  }
  suppress_events = false;
}

void main_window::set_device_list_selected(const jrk::device & device)
{
  // TODO: show an error if we couldn't find the specified device
  // (findData returned -1)?
  suppress_events = true;
  int index = 0;
  if (device)
  {
    index = device_list_value->findData(QString::fromStdString(device.get_os_id()));
  }
  device_list_value->setCurrentIndex(index);
  suppress_events = false;
}

void main_window::set_connection_status(std::string const & status, bool error)
{
  if (error)
  {
    connection_status_value->setStyleSheet("color: red;");
  }
  else
  {
    connection_status_value->setStyleSheet("");
  }
  connection_status_value->setText(QString::fromStdString(status));
}

void main_window::set_manual_target_enabled(bool enabled)
{
  // TODO: manual_target_widget->setEnabled(enabled);
}

void main_window::set_apply_settings_enabled(bool enabled)
{
  apply_settings_button->setEnabled(enabled);
  apply_settings_action->setEnabled(enabled);
}

void main_window::set_vin_calibration(int16_t vin_calibration)
{
  // TODO: set_spin_box(vin_calibration_value, vin_calibration);
}

void main_window::setup_ui()
{
  setObjectName(QStringLiteral("main_window"));
  setWindowTitle("Pololu Jrk G2 Configuration Utility");

  update_timer = new QTimer(this);
  update_timer->setObjectName("update_timer");

  central_widget = new QWidget();
  central_widget->setObjectName(QStringLiteral("central_widget"));
  this->setCentralWidget(central_widget);

  menu_bar = new QMenuBar();
  this->setMenuBar(menu_bar);

  file_menu = menu_bar->addMenu("");
  file_menu->setTitle(tr("&File"));

  device_menu = menu_bar->addMenu("");
  device_menu->setTitle(tr("&Device"));

  help_menu = menu_bar->addMenu("");
  help_menu->setTitle(tr("&Help"));

  open_settings_action = new QAction(this);
  open_settings_action->setObjectName("open_settings_action");
  open_settings_action->setText(tr("&Open settings file..."));
  open_settings_action->setShortcut(Qt::CTRL + Qt::Key_O);

  save_settings_action = new QAction(this);
  save_settings_action->setObjectName("save_settings_action");
  save_settings_action->setText(tr("&Save settings file..."));
  save_settings_action->setShortcut(Qt::CTRL + Qt::Key_S);

  exit_action = new QAction(this);
  exit_action->setObjectName("exit_action");
  exit_action->setText(tr("E&xit"));
  exit_action->setShortcut(QKeySequence::Quit);
  connect(exit_action, SIGNAL(triggered()), this, SLOT(close()));

  disconnect_action = new QAction(this);
  disconnect_action->setObjectName("disconnect_action");
  disconnect_action->setText(tr("&Disconnect"));
  disconnect_action->setShortcut(Qt::CTRL + Qt::Key_D);

  stop_motor_action = new QAction(this);
  stop_motor_action->setObjectName("stop_motor_action");
  stop_motor_action->setText(tr("Stop motor")); // TODO: shortcut key with &

  run_motor_action = new QAction(this);
  run_motor_action->setObjectName("run_motor_action");
  run_motor_action->setText(tr("Run motor")); // TODO: shortcut key with &

  reload_settings_action = new QAction(this);
  reload_settings_action->setObjectName("reload_settings_action");
  reload_settings_action->setText(tr("Re&load settings from device"));

  restore_defaults_action = new QAction(this);
  restore_defaults_action->setObjectName("restore_defaults_action");
  restore_defaults_action->setText(tr("&Restore default settings"));

  apply_settings_action = new QAction(this);
  apply_settings_action->setObjectName("apply_settings_action");
  apply_settings_action->setText(tr("&Apply settings"));
  apply_settings_action->setShortcut(Qt::CTRL + Qt::Key_P);

  upgrade_firmware_action = new QAction(this);
  upgrade_firmware_action->setObjectName("upgrade_firmware_action");
  upgrade_firmware_action->setText(tr("&Upgrade firmware..."));

  documentation_action = new QAction(this);
  documentation_action->setObjectName("documentation_action");
  documentation_action->setText(tr("&Online documentation..."));
  documentation_action->setShortcut(QKeySequence::HelpContents);

  about_action = new QAction(this);
  about_action->setObjectName("about_action");
  about_action->setText(tr("&About..."));
  about_action->setShortcut(QKeySequence::WhatsThis);

  file_menu->addAction(open_settings_action);
  file_menu->addAction(save_settings_action);
  file_menu->addSeparator();
  file_menu->addAction(exit_action);

  device_menu->addAction(disconnect_action);
  device_menu->addSeparator();
  device_menu->addAction(stop_motor_action);
  device_menu->addAction(run_motor_action);
  device_menu->addSeparator();
  device_menu->addAction(reload_settings_action);
  device_menu->addAction(restore_defaults_action);
  device_menu->addAction(apply_settings_action);
  device_menu->addSeparator();
  device_menu->addAction(upgrade_firmware_action);

  help_menu->addAction(documentation_action);
  help_menu->addAction(about_action);

  header_layout = new QHBoxLayout();

  device_list_label = new QLabel();
  device_list_label->setText(tr("Connected to:"));

  device_list_value = new QComboBox();
  device_list_value->setObjectName("device_list_value");
  device_list_value->addItem(tr("Not connected"), QString()); // null value

  connection_status_value = new QLabel();

  // Make the device list wide enough to display the short name and serial
  // number of the Jrk.
  {
  QComboBox tmp_box;
  tmp_box.addItem("TXXXXX: #1234567890123456");
  device_list_value->setMinimumWidth(tmp_box.sizeHint().width() * 105 / 100);
  }

  grid_layout = new QGridLayout();
  grid_layout->setObjectName(QStringLiteral("grid_layout"));

  horizontal_layout = new QHBoxLayout();
  horizontal_layout->setSpacing(6);
  horizontal_layout->setObjectName(QStringLiteral("horizontal_layout"));

  preview_window = new graph_widget();
  preview_window->setObjectName(QStringLiteral("preview_window"));
  preview_window->custom_plot->xAxis->setTicks(false);
  preview_window->custom_plot->yAxis->setTicks(false);

  QWidget *preview_plot = preview_window->custom_plot;
  preview_plot->setCursor(Qt::PointingHandCursor);
  preview_plot->setToolTip("Click on preview to view full plot");
  preview_plot->setFixedSize(150,150);

  stop_motor = new QCheckBox(tr("Stop motor"));
  stop_motor->setEnabled(true);  // TODO: doesn't work yet

  tab_widget = new QTabWidget();
  tab_widget->addTab(setup_status_tab(), tr("Status"));
  tab_widget->addTab(setup_input_tab(), tr("Input"));
  tab_widget->addTab(setup_feedback_tab(), tr("Feedback"));
  tab_widget->addTab(setup_pid_tab(), tr("PID"));
  tab_widget->addTab(setup_motor_tab(), tr("Motor"));
  tab_widget->addTab(setup_errors_tab(), tr("Errors"));

  stop_motor_button = new QPushButton();
  stop_motor_button->setObjectName("stop_motor_button");
  stop_motor_button->setText(tr("&Stop Motor"));
  stop_motor_button->setStyleSheet("background-color:red");
  stop_motor_button->setFixedSize(stop_motor_button->sizeHint());

  run_motor_button = new QPushButton();
  run_motor_button->setObjectName("run_motor_button");
  run_motor_button->setText(tr("&Run Motor"));
  run_motor_button->setFixedSize(run_motor_button->sizeHint());

  apply_settings_button = new QPushButton();
  apply_settings_button->setObjectName("apply_settings");
  apply_settings_button->setText(tr("&Apply settings"));
  apply_settings_button->setFixedSize(apply_settings_button->sizeHint());

  QHBoxLayout *stop_and_run_buttons = new QHBoxLayout();
  stop_and_run_buttons->addWidget(stop_motor_button, Qt::AlignLeft);
  stop_and_run_buttons->addWidget(run_motor_button, Qt::AlignLeft);

  grid_layout->addWidget(device_list_label, 0, 0, Qt::AlignRight);
  grid_layout->addWidget(device_list_value, 0, 1, Qt::AlignLeft);
  grid_layout->addItem(new QSpacerItem(device_list_value->sizeHint().width(), 0), 0, 2);
  grid_layout->addWidget(connection_status_value, 0, 3);
  grid_layout->addWidget(stop_motor, 0, 4, Qt::AlignRight);
  grid_layout->addWidget(preview_plot, 0, 5, Qt::AlignLeft);
  grid_layout->addWidget(tab_widget, 1, 0, 1, 6);
  grid_layout->addLayout(stop_and_run_buttons, 2, 0, 1, 3, Qt::AlignLeft);
  grid_layout->addWidget(apply_settings_button, 2, 5, Qt::AlignRight);

  connect(preview_plot, SIGNAL(mousePress(QMouseEvent*)), this,
    SLOT(on_launchGraph_clicked(QMouseEvent*)));

  connect(update_timer, SIGNAL(timeout()), preview_window, SLOT(realtime_data_slot()));

  connect(stop_motor_button, SIGNAL(clicked()),
    stop_motor_action, SLOT(trigger()));

  connect(run_motor_button, SIGNAL(clicked()),
    run_motor_action, SLOT(trigger()));

  connect(apply_settings_button, SIGNAL(clicked()),
    apply_settings_action, SLOT(trigger()));

  connect(
    preview_window->pauseRunButton, &QPushButton::clicked,
    [=](const bool& d) {
      preview_window->pauseRunButton->isChecked() ?
      disconnect(update_timer, SIGNAL(timeout()), preview_window, SLOT(realtime_data_slot())) :
      connect(update_timer, SIGNAL(timeout()), preview_window, SLOT(realtime_data_slot()));
      preview_window->custom_plot->replot();
    });

  central_widget->setLayout(grid_layout);

  QMetaObject::connectSlotsByName(this);
}

void main_window::on_launchGraph_clicked(QMouseEvent *event)
{
  graph_widget *red = preview_window;
  horizontal_layout->removeWidget(red);
  if(altw == 0)
  {
    altw = new graph_window(this);
    connect(altw, SIGNAL(pass_widget(graph_widget*)), this,
    SLOT(receive_widget(graph_widget*)));
  }

  altw->receive_widget(red);
  altw->show();
  widgetAtHome = false;
}

void main_window::receive_widget(graph_widget *widget)
{
  widget->custom_plot->setFixedSize(150,150);
  widget->custom_plot->xAxis->setTicks(false);
  widget->custom_plot->yAxis->setTicks(false);
  widget->custom_plot->setCursor(Qt::PointingHandCursor);
  widget->custom_plot->setToolTip("Click on preview to view full plot");
  grid_layout->addWidget(widget->custom_plot, 0, 5, Qt::AlignLeft);
  // header_layout->addWidget(widget->custom_plot);
  widgetAtHome = true;
}

static void setup_read_only_text_field(QGridLayout * layout,
  int row, int col, int value_col_span, QLabel ** label, QLabel ** value)
{
  QLabel * new_value = new QLabel();
  new_value->setTextInteractionFlags(Qt::TextSelectableByMouse);

  QLabel * new_label = new QLabel();
  new_label->setBuddy(new_value);

  layout->addWidget(new_label, row, col, Qt::AlignLeft);
  layout->addWidget(new_value, row, col + 1, 1, value_col_span, Qt::AlignLeft);

  if (label) { *label = new_label; }
  if (value) { *value = new_value; }
}

static void setup_read_only_text_field(QGridLayout * layout,
  int row, int col, QLabel ** label, QLabel ** value)
{
  setup_read_only_text_field(layout, row, col, 1, label, value);
}

static void setup_read_only_text_field(QGridLayout * layout,
  int row, QLabel ** label, QLabel ** value)
{
  setup_read_only_text_field(layout, row, 0, 1, label, value);
}

QWidget * main_window::setup_status_tab()
{
  status_page_widget = new QWidget();
  QGridLayout * layout = new QGridLayout();

  layout->addWidget(setup_variables_box(), 0, 0, 1, 1);
  layout->addWidget(setup_manual_target_box(), 1, 0, 1, 1);

  layout->setRowStretch(2, 1);

  status_page_widget->setLayout(layout);
  return status_page_widget;
}

QWidget * main_window::setup_variables_box()
{
  variables_box = new QGroupBox();
  variables_box->setTitle(tr("Variables"));  // TODO: better name?

  QGridLayout * layout = new QGridLayout();

  int row = 0;

  setup_read_only_text_field(layout, row++, &device_name_label,
    &device_name_value);
  device_name_label->setText(tr("Name:"));

  setup_read_only_text_field(layout, row++, &serial_number_label,
    &serial_number_value);
  serial_number_label->setText(tr("Serial number:"));

  setup_read_only_text_field(layout, row++, &firmware_version_label,
    &firmware_version_value);
  firmware_version_label->setText(tr("Firmware version:"));

  setup_read_only_text_field(layout, row++, &cmd_port_label,
    &cmd_port_value);
  cmd_port_label->setText(tr("Command port:"));

  setup_read_only_text_field(layout, row++, &ttl_port_label,
    &ttl_port_value);
  ttl_port_label->setText(tr("TTL port:"));

  setup_read_only_text_field(layout, row++,
    &device_reset_label, &device_reset_value);
  device_reset_label->setText(tr("Last reset:"));

  setup_read_only_text_field(layout, row++, &up_time_label, &up_time_value);
  up_time_label->setText(tr("Up time:"));

  setup_read_only_text_field(layout, row++, &duty_cycle_label, &duty_cycle_value);
  duty_cycle_label->setText(tr("Duty cycle:"));

  setup_read_only_text_field(layout, row++, &raw_current_label,
    &raw_current_value);
  raw_current_label->setText(tr("Raw current:"));

  current_offset_label = new QLabel();
  current_offset_label->setText(tr("Current offset:"));
  layout->addWidget(current_offset_label, row, 0, Qt::AlignLeft);

  current_offset_value = new QSpinBox();
  current_offset_value->setObjectName("current_offset_value");
  current_offset_value->setRange(0, 5000);
  current_offset_value->setValue(50);
  current_offset_value->setSuffix(" mV");
  layout->addWidget(current_offset_value, row, 1, Qt::AlignLeft);
  row++;

  setup_read_only_text_field(layout, row++, &scaled_current_label,
    &scaled_current_value);
  scaled_current_label->setText(tr("Scaled current:"));

  setup_read_only_text_field(layout, row++,
    &current_chopping_log_label, &current_chopping_log_value);
  current_chopping_log_label->setText(tr("Current chopping log:"));

  setup_read_only_text_field(layout, row++,
    &vin_voltage_label, &vin_voltage_value);
  vin_voltage_label->setText(tr("VIN voltage:"));

  setup_read_only_text_field(layout, row++,
    &error_flags_halting_label, &error_flags_halting_value);
  error_flags_halting_label->setText(tr("Errors:"));

  layout->setColumnStretch(2, 1);
  layout->setRowStretch(row, 1);
  variables_box->setLayout(layout);
  return variables_box;
}

QWidget * main_window::setup_manual_target_box()
{
  manual_target_box = new QGroupBox();
  manual_target_box->setTitle(tr("Manually set target (Serial mode only)"));
  QGridLayout * layout = new QGridLayout();

  manual_target_entry_value = new QSpinBox();
  manual_target_entry_value->setObjectName("manual_target_entry_value");
  // Don't emit valueChanged events while user is typing (e.g. if the user
  // enters 500, we don't want to set targets of 5, 50, and 500).
  manual_target_entry_value->setKeyboardTracking(false);
  manual_target_entry_value->setRange(0, 4095);

  set_target_button = new QPushButton();
  set_target_button->setObjectName("set_target_button");
  set_target_button->setText(tr("Set &target"));

  manual_target_scroll_bar = new QScrollBar(Qt::Horizontal);
  manual_target_scroll_bar->setObjectName("manual_target_scroll_bar");

  // TODO: scroll bar range should be based on the feedback mode in the cached
  // settings, and set with a function named set_manual_target_range that is
  // called from the controller, instead of just hardcoded here
  manual_target_scroll_bar->setMinimum(2048 - 600 - 20);
  manual_target_scroll_bar->setMaximum(2048 + 600 + 20);

  manual_target_scroll_bar->setValue(2048);

  layout->addWidget(manual_target_entry_value, 0, 0);
  layout->addWidget(set_target_button, 0, 1);
  layout->addWidget(manual_target_scroll_bar, 0, 2);

  layout->setRowStretch(1, 1);
  layout->setColumnStretch(2, 1);

  manual_target_box->setLayout(layout);
  return manual_target_box;
}

QWidget * main_window::setup_input_tab()
{
  input_page_widget = new QWidget();

  input_mode_label = new QLabel(tr("Input mode:"));
  input_mode_label->setObjectName("input_mode_label");

  input_mode_combobox = new QComboBox();
  input_mode_combobox->setObjectName("input_mode_combobox");
  input_mode_combobox->addItem("Serial", JRK_INPUT_MODE_SERIAL);
  input_mode_combobox->addItem("Analog", JRK_INPUT_MODE_ANALOG);
  input_mode_combobox->addItem("Pulse width", JRK_INPUT_MODE_PULSE_WIDTH);

  QHBoxLayout *input_mode_layout = new QHBoxLayout();
  input_mode_layout->addWidget(input_mode_label, 0, Qt::AlignLeft);
  input_mode_layout->addWidget(input_mode_combobox, 0, Qt::AlignLeft);

  QGridLayout *layout = input_page_layout = new QGridLayout();
  layout->setSizeConstraint(QLayout::SetFixedSize);
  layout->addLayout(input_mode_layout, 0, 0, Qt::AlignLeft);
  layout->addWidget(setup_input_analog_groupbox(), 1, 0);
  layout->addWidget(setup_input_serial_groupbox(), 2, 0);
  layout->addWidget(setup_input_scaling_groupbox(), 0, 1, 3, 1, Qt::AlignTop);

  input_page_widget->setLayout(layout);

  input_page_widget->setParent(tab_widget);

  return input_page_widget;
}

QWidget * main_window::setup_input_analog_groupbox()
{
  input_analog_groupbox = new QGroupBox(tr("Analog to digital conversion"));
  input_analog_groupbox->setObjectName("input_analog_groupbox");

  input_analog_samples_label = new QLabel(tr("Analog samples:"));
  input_analog_samples_label->setObjectName("input_analog_samples_label");

  input_analog_samples_combobox = new QComboBox();
  input_analog_samples_combobox->setObjectName("input_analog_samples_combobox");
  input_analog_samples_combobox->addItem("4", 0);
  input_analog_samples_combobox->addItem("8", 1);
  input_analog_samples_combobox->addItem("16", 2);
  input_analog_samples_combobox->addItem("32", 3);
  input_analog_samples_combobox->addItem("64", 4);
  input_analog_samples_combobox->addItem("128", 5);
  input_analog_samples_combobox->addItem("256", 6);
  input_analog_samples_combobox->addItem("512", 7);
  input_analog_samples_combobox->addItem("1024", 8);

  input_detect_disconnect_checkbox = new QCheckBox(tr("Detect disconnect with power pin"));
  input_detect_disconnect_checkbox->setObjectName("input_detect_disconnect_checkbox");

  QHBoxLayout *analog_samples = new QHBoxLayout();
  analog_samples->addWidget(input_analog_samples_label, 0, Qt::AlignLeft);
  analog_samples->addWidget(input_analog_samples_combobox, 0, Qt::AlignLeft);

  QGridLayout *input_analog_layout = new QGridLayout();
  input_analog_layout->addLayout(analog_samples, 0, 0, Qt::AlignLeft);
  input_analog_layout->addWidget(input_detect_disconnect_checkbox, 1, 0, Qt::AlignLeft);

  input_analog_groupbox->setLayout(input_analog_layout);

  return input_analog_groupbox;
}

QWidget * main_window::setup_input_serial_groupbox()
{
  input_serial_groupbox = new QGroupBox(tr("Serial Interface"));
  input_serial_groupbox->setObjectName("input_serial_groupbox");

  input_usb_dual_port_radio = new QRadioButton(tr("USB Dual Port"));
  input_usb_dual_port_radio->setObjectName("input_usb_dual_port_radio");

  input_usb_chained_radio = new QRadioButton(tr("USB Chained"));
  input_usb_chained_radio->setObjectName("input_usb_chained_radio");

  input_uart_fixed_baud_radio = new QRadioButton(tr("UART, fixed baud rate: "));
  input_uart_fixed_baud_radio->setObjectName("input_uart_fixed_baud_radio");

  input_uart_fixed_baud_spinbox = new QSpinBox();
  input_uart_fixed_baud_spinbox->setObjectName("input_uart_fixed_baud_spinbox");
  input_uart_fixed_baud_spinbox->setRange(JRK_MIN_ALLOWED_BAUD_RATE, JRK_MAX_ALLOWED_BAUD_RATE);

  input_serial_mode_button_group = new QButtonGroup(this);
  input_serial_mode_button_group->setExclusive(true);
  input_serial_mode_button_group->setObjectName("input_serial_mode_button_group");
  input_serial_mode_button_group->addButton(input_usb_dual_port_radio, JRK_SERIAL_MODE_USB_DUAL_PORT);
  input_serial_mode_button_group->addButton(input_usb_chained_radio, JRK_SERIAL_MODE_USB_CHAINED);
  input_serial_mode_button_group->addButton(input_uart_fixed_baud_radio, JRK_SERIAL_MODE_UART);

  input_enable_crc_checkbox = new QCheckBox(tr("Enable CRC"));
  input_enable_crc_checkbox->setObjectName("input_enable_crc_checkbox");

  input_device_label = new QLabel(tr("Device Number:"));
  input_device_label->setObjectName("input_device_label");

  input_device_spinbox = new QSpinBox();
  input_device_spinbox->setObjectName("input_device_spinbox");
  input_device_spinbox->setMaximum(0x3FFF);

  input_device_number_checkbox = new QCheckBox(tr("Enable 14-bit device number"));
  input_device_number_checkbox->setObjectName("input_device_number_checkbox");

  input_timeout_label = new QLabel(tr("Timeout (s):"));
  input_timeout_label->setObjectName("input_timeout_label");

  input_timeout_spinbox = new QDoubleSpinBox();
  input_timeout_spinbox->setObjectName("input_timeout_spinbox");
  input_timeout_spinbox->setSingleStep(JRK_SERIAL_TIMEOUT_UNITS);
  input_timeout_spinbox->setDecimals(2);
  input_timeout_spinbox->setRange(0, JRK_MAX_ALLOWED_SERIAL_TIMEOUT);

  input_disable_compact_protocol_checkbox = new QCheckBox(tr("Disable compact protocol"));
  input_disable_compact_protocol_checkbox->setObjectName("input_disable_compact_protocol_checkbox");

  input_never_sleep_checkbox = new QCheckBox(tr("Never sleep (ignore USB suspend)"));
  input_never_sleep_checkbox->setObjectName("input_never_sleep_checkbox");

  QHBoxLayout *uart_fixed_baud = new QHBoxLayout();
  uart_fixed_baud->addWidget(input_uart_fixed_baud_radio, 0, Qt::AlignLeft);
  uart_fixed_baud->addWidget(input_uart_fixed_baud_spinbox, 0, Qt::AlignLeft);

  QHBoxLayout *device_layout = new QHBoxLayout();
  device_layout->addWidget(input_device_label, 0, Qt::AlignLeft);
  device_layout->addWidget(input_device_spinbox, 0, Qt::AlignLeft);

  QHBoxLayout *timeout_layout = new QHBoxLayout();
  timeout_layout->addWidget(input_timeout_label, 0, Qt::AlignLeft);
  timeout_layout->addWidget(input_timeout_spinbox, 0, Qt::AlignLeft);

  QGridLayout *input_serial_layout = new QGridLayout();
  input_serial_layout->addWidget(input_usb_dual_port_radio, 0, 0, Qt::AlignLeft);
  input_serial_layout->addWidget(input_usb_chained_radio, 1, 0, Qt::AlignLeft);
  input_serial_layout->addLayout(uart_fixed_baud, 2, 0, Qt::AlignLeft);
  input_serial_layout->addItem(new QSpacerItem(1, fontMetrics().height()), 3, 0);
  input_serial_layout->addWidget(input_enable_crc_checkbox, 4, 0, Qt::AlignLeft);
  input_serial_layout->addLayout(device_layout, 5, 0, Qt::AlignLeft);
  input_serial_layout->addWidget(input_device_number_checkbox, 6, 0, Qt::AlignLeft);
  input_serial_layout->addLayout(timeout_layout, 7, 0, Qt::AlignLeft);
  input_serial_layout->addWidget(input_disable_compact_protocol_checkbox, 8, 0, Qt::AlignLeft);
  input_serial_layout->addItem(new QSpacerItem(1, fontMetrics().height()), 9, 0);
  input_serial_layout->addWidget(input_never_sleep_checkbox, 10, 0, Qt::AlignLeft);

  input_serial_groupbox->setLayout(input_serial_layout);

  return input_serial_groupbox;
}

QWidget * main_window::setup_input_scaling_groupbox()
{
  input_scaling_groupbox = new QGroupBox(tr("Scaling (Analog and Pulse Width mode only)"));
  input_scaling_groupbox->setObjectName("input_scaling_groupbox");

  input_invert_checkbox = new QCheckBox(tr("Invert input direction"));
  input_invert_checkbox->setObjectName("input_invert_checkbox");

  input_absolute_max_label = new QLabel(tr("Absolute max:"));
  input_absolute_max_label->setObjectName("input_absolute_max_label");

  input_maximum_label = new QLabel(tr("Maximum:"));
  input_maximum_label->setObjectName("input_maximum_label");

  input_neutral_max_label = new QLabel(tr("Neutral max:"));
  input_neutral_max_label->setObjectName("input_neutral_max_label");

  input_neutral_min_label = new QLabel(tr("Neutral min:"));
  input_neutral_min_label->setObjectName("input_neutral_min_label");

  input_minimum_label = new QLabel(tr("Minimum:"));
  input_minimum_label->setObjectName("input_minimum_label");

  input_absolute_min_label = new QLabel(tr("Absolute min:"));
  input_absolute_min_label->setObjectName("input_absolute_min_label");

  input_degree_label = new QLabel(tr("Degree:"));
  input_degree_label->setObjectName("input_degree_label");

  input_input_label = new QLabel(tr("Input"));
  input_input_label->setObjectName("input_input_label");

  input_absolute_maximum_spinbox = new QSpinBox();
  input_absolute_maximum_spinbox->setObjectName("input_absolute_maximum_spinbox");
  input_absolute_maximum_spinbox->setRange(0, UINT12_MAX);
  input_absolute_maximum_spinbox->setValue(4095);

  input_maximum_spinbox = new QSpinBox();
  input_maximum_spinbox->setObjectName("input_maximum_spinbox");
  input_maximum_spinbox->setRange(0, UINT12_MAX);
  input_maximum_spinbox->setValue(4095);

  input_neutral_maximum_spinbox = new QSpinBox();
  input_neutral_maximum_spinbox->setObjectName("input_neutral_maximum_spinbox");
  input_neutral_maximum_spinbox->setRange(0, UINT12_MAX);
  input_neutral_maximum_spinbox->setValue(2048);;

  input_neutral_minimum_spinbox = new QSpinBox();
  input_neutral_minimum_spinbox->setObjectName("input_neutral_minimum_spinbox");
  input_neutral_minimum_spinbox->setRange(0, UINT12_MAX);
  input_neutral_minimum_spinbox->setValue(2048);

  input_minimum_spinbox = new QSpinBox();
  input_minimum_spinbox->setObjectName("input_minimum_spinbox");
  input_minimum_spinbox->setRange(0, UINT12_MAX);
  input_minimum_spinbox->setValue(4);

  input_absolute_minimum_spinbox = new QSpinBox();
  input_absolute_minimum_spinbox->setObjectName("input_absolute_minimum_spinbox");
  input_absolute_minimum_spinbox->setRange(0, UINT12_MAX);
  input_absolute_minimum_spinbox->setValue(0);

  input_scaling_degree_combobox = new QComboBox();
  input_scaling_degree_combobox->setObjectName("input_scaling_degree_combobox");
  input_scaling_degree_combobox->addItem("1 - Linear", JRK_SCALING_DEGREE_LINEAR);
  input_scaling_degree_combobox->addItem("2 - Quadratic", JRK_SCALING_DEGREE_QUADRATIC);
  input_scaling_degree_combobox->addItem("3 - Cubic", JRK_SCALING_DEGREE_CUBIC);
  input_scaling_degree_combobox->addItem("4 - Quartic", JRK_SCALING_DEGREE_QUARTIC);
  input_scaling_degree_combobox->addItem("5 - Quintic", JRK_SCALING_DEGREE_QUINTIC);

  input_target_label = new QLabel(tr("Target"));
  input_target_label->setObjectName("input_target_label");

  input_output_maximum_spinbox = new QSpinBox();
  input_output_maximum_spinbox->setObjectName("input_output_maximum_spinbox");
  input_output_maximum_spinbox->setRange(0, UINT12_MAX);
  input_output_maximum_spinbox->setValue(4095);

  input_output_neutral_spinbox = new QSpinBox();
  input_output_neutral_spinbox->setObjectName("input_output_neutral_spinbox");
  input_output_neutral_spinbox->setRange(0, UINT12_MAX);
  input_output_neutral_spinbox->setValue(2048);

  input_output_minimum_spinbox = new QSpinBox();
  input_output_minimum_spinbox->setObjectName("input_output_minimum_spinbox");
  input_output_minimum_spinbox->setRange(0, UINT12_MAX);
  input_output_minimum_spinbox->setValue(0);

  input_learn_button = new QPushButton();
  input_learn_button->setObjectName("input_learn_button");
  input_learn_button->setText(tr("Learn..."));

  input_reset_range_button = new QPushButton();
  input_reset_range_button->setObjectName("input_reset_range_button");
  input_reset_range_button->setText(tr("Reset to full range"));

  input_scaling_order_warning_label = new QLabel(
    tr("Warning: some of the values\nare not in the correct order."));
  input_scaling_order_warning_label->setObjectName("input_scaling_order_warning_label");
  input_scaling_order_warning_label->setStyleSheet(QStringLiteral("color:red"));

  QGridLayout *input_scaling_layout = new QGridLayout();
  input_scaling_layout->addWidget(input_invert_checkbox, 0, 0, 1, 2, Qt::AlignLeft);
  input_scaling_layout->addWidget(input_input_label, 1, 1, Qt::AlignLeft);
  input_scaling_layout->addWidget(input_target_label, 1, 2, Qt::AlignLeft);
  input_scaling_layout->addWidget(input_absolute_max_label, 2, 0, Qt::AlignLeft);
  input_scaling_layout->addWidget(input_absolute_maximum_spinbox, 2, 1, Qt::AlignLeft);
  input_scaling_layout->addWidget(input_maximum_label, 3, 0, Qt::AlignLeft);
  input_scaling_layout->addWidget(input_maximum_spinbox, 3, 1, Qt::AlignLeft);
  input_scaling_layout->addWidget(input_output_maximum_spinbox, 3, 2, Qt::AlignLeft);
  input_scaling_layout->addWidget(input_neutral_max_label, 4, 0, Qt::AlignLeft);
  input_scaling_layout->addWidget(input_neutral_maximum_spinbox, 4, 1, Qt::AlignLeft);
  input_scaling_layout->addWidget(input_output_neutral_spinbox, 4, 2, 2, 1, Qt::AlignLeft);
  input_scaling_layout->addWidget(input_neutral_min_label, 5, 0, Qt::AlignLeft);
  input_scaling_layout->addWidget(input_neutral_minimum_spinbox, 5, 1, Qt::AlignLeft);
  input_scaling_layout->addWidget(input_minimum_label, 6, 0, Qt::AlignLeft);
  input_scaling_layout->addWidget(input_minimum_spinbox, 6, 1, Qt::AlignLeft);
  input_scaling_layout->addWidget(input_output_minimum_spinbox, 6, 2, Qt::AlignLeft);
  input_scaling_layout->addWidget(input_absolute_min_label, 7, 0, Qt::AlignLeft);
  input_scaling_layout->addWidget(input_absolute_minimum_spinbox, 7, 1, Qt::AlignLeft);
  input_scaling_layout->addItem(new QSpacerItem(1, fontMetrics().height()), 8, 0);
  input_scaling_layout->addWidget(input_degree_label, 9, 0, Qt::AlignLeft);
  input_scaling_layout->addWidget(input_scaling_degree_combobox, 9, 1, 1, 2, Qt::AlignLeft);
  input_scaling_layout->addItem(new QSpacerItem(input_scaling_degree_combobox->sizeHint().width(), 0), 0, 3);
  input_scaling_layout->addWidget(input_learn_button, 0, 4, Qt::AlignRight);
  input_scaling_layout->addWidget(input_reset_range_button, 1, 4, Qt::AlignRight);
  input_scaling_layout->addWidget(input_scaling_order_warning_label, 2, 3, 7, 2, Qt::AlignCenter);

  input_scaling_groupbox->setLayout(input_scaling_layout);

  return input_scaling_groupbox;
}

QWidget * main_window::setup_feedback_tab()
{
  feedback_page_widget = new QWidget();

  feedback_mode_label = new QLabel(tr("Feedback mode:"));
  feedback_mode_label->setObjectName("feedback_mode_label");

  feedback_mode_combobox = new QComboBox();
  feedback_mode_combobox->setObjectName("feedback_mode_combobox");
  feedback_mode_combobox->addItem("None", JRK_FEEDBACK_MODE_NONE);
  feedback_mode_combobox->addItem("Analog", JRK_FEEDBACK_MODE_ANALOG);
  feedback_mode_combobox->addItem("Frequency (digital)", JRK_FEEDBACK_MODE_FREQUENCY);

  QHBoxLayout *feedback_mode_layout = new QHBoxLayout();
  feedback_mode_layout->addWidget(feedback_mode_label);
  feedback_mode_layout->addWidget(feedback_mode_combobox);

  QGridLayout *layout = feedback_page_layout = new QGridLayout();
  layout->setSizeConstraint(QLayout::SetFixedSize);
  layout->addLayout(feedback_mode_layout, 0, 0, Qt::AlignLeft);
  layout->addWidget(setup_feedback_scaling_groupbox(), 1, 0, Qt::AlignLeft);
  layout->addWidget(setup_feedback_analog_groupbox(), 2, 0,Qt::AlignLeft);

  feedback_page_widget->setLayout(layout);
  return feedback_page_widget;
}

QWidget * main_window::setup_feedback_scaling_groupbox()
{
  QSizePolicy p = this->sizePolicy();
  p.setRetainSizeWhenHidden(true);

  feedback_scaling_groupbox = new QGroupBox(tr("Scaling (Analog and Tachometer mode only)"));
  feedback_scaling_groupbox->setObjectName("feedback_scaling_groupbox");

  feedback_invert_checkbox = new QCheckBox(tr("Invert feedback direction"));
  feedback_invert_checkbox->setObjectName("feedback_invert_checkbox");

  feedback_absolute_max_label = new QLabel(tr("Absolute max:"));
  feedback_absolute_max_label->setObjectName("feedback_absolute_max_label");

  feedback_maximum_label = new QLabel(tr("Maximum:"));
  feedback_maximum_label->setObjectName("feedback_maximum_label");

  feedback_minimum_label = new QLabel(tr("Minimum:"));
  feedback_minimum_label->setObjectName("feedback_minimum_label");

  feedback_absolute_min_label = new QLabel(tr("Absolute min:"));
  feedback_absolute_min_label->setObjectName("feedback_absolute_min_label");

  feedback_calibration_label = new QLabel(tr("Calibration"));
  feedback_calibration_label->setObjectName("feedback_calibration_label");

  feedback_scaling_order_warning_label = new QLabel(
    tr("Warning: some of the values\nare not in the correct order"));
  feedback_scaling_order_warning_label->setObjectName("feedback_scaling_order_warning_label");
  feedback_scaling_order_warning_label->setStyleSheet(QStringLiteral("color:red"));
  feedback_scaling_order_warning_label->setSizePolicy(p);

  feedback_absolute_maximum_spinbox = new QSpinBox();
  feedback_absolute_maximum_spinbox->setObjectName("feedback_absolute_maximum_spinbox");
  feedback_absolute_maximum_spinbox->setRange(0, UINT12_MAX);

  feedback_maximum_spinbox = new QSpinBox();
  feedback_maximum_spinbox->setObjectName("feedback_maximum_spinbox");
  feedback_maximum_spinbox->setRange(0, UINT12_MAX);

  feedback_minimum_spinbox = new QSpinBox();
  feedback_minimum_spinbox->setObjectName("feedback_minimum_spinbox");
  feedback_minimum_spinbox->setRange(0, UINT12_MAX);

  feedback_absolute_minimum_spinbox = new QSpinBox();
  feedback_absolute_minimum_spinbox->setObjectName("feedback_absolute_minimum_spinbox");
  feedback_absolute_minimum_spinbox->setRange(0, UINT12_MAX);

  feedback_learn_button = new QPushButton(tr("Learn..."));
  feedback_learn_button->setObjectName("feedback_learn_button");

  feedback_reset_range_button = new QPushButton(tr("Reset to full range"));
  feedback_reset_range_button->setObjectName("feedback_reset_range_button");

  QGridLayout *feedback_scaling_layout = new QGridLayout();
  feedback_scaling_layout->addWidget(feedback_invert_checkbox, 0, 0, 1, 2, Qt::AlignLeft);
  feedback_scaling_layout->addWidget(feedback_calibration_label, 1, 1, Qt::AlignLeft);
  feedback_scaling_layout->addWidget(feedback_absolute_max_label, 2, 0, Qt::AlignLeft);
  feedback_scaling_layout->addWidget(feedback_absolute_maximum_spinbox, 2, 1, Qt::AlignLeft);
  feedback_scaling_layout->addWidget(feedback_maximum_label, 3, 0, Qt::AlignLeft);
  feedback_scaling_layout->addWidget(feedback_maximum_spinbox, 3, 1, Qt::AlignLeft);
  feedback_scaling_layout->addWidget(feedback_minimum_label, 4, 0, Qt::AlignLeft);
  feedback_scaling_layout->addWidget(feedback_minimum_spinbox, 4, 1, Qt::AlignLeft);
  feedback_scaling_layout->addWidget(feedback_absolute_min_label, 5, 0, Qt::AlignLeft);
  feedback_scaling_layout->addWidget(feedback_absolute_minimum_spinbox, 5, 1, Qt::AlignLeft);
  feedback_scaling_layout->addWidget(feedback_learn_button, 0, 3, Qt::AlignRight);
  feedback_scaling_layout->addWidget(feedback_reset_range_button, 1, 3, Qt::AlignRight);
  feedback_scaling_layout->addWidget(feedback_scaling_order_warning_label,2,2,4,2, Qt::AlignCenter);

  feedback_scaling_groupbox->setLayout(feedback_scaling_layout);

  return feedback_scaling_groupbox;
}

QWidget * main_window::setup_feedback_analog_groupbox()
{
  feedback_analog_groupbox = new QGroupBox(tr("Analog to digital conversion"));
  feedback_analog_groupbox->setObjectName("feedback_analog_groupbox");

  feedback_analog_samples_label = new QLabel(tr("Analog samples:"));
  feedback_analog_samples_label->setObjectName("feedback_analog_samples_label");

  feedback_analog_samples_combobox = new QComboBox();
  feedback_analog_samples_combobox->setObjectName("feedback_analog_samples_combobox");
  feedback_analog_samples_combobox->addItem("4", 0);
  feedback_analog_samples_combobox->addItem("8", 1);
  feedback_analog_samples_combobox->addItem("16", 2);
  feedback_analog_samples_combobox->addItem("32", 3);
  feedback_analog_samples_combobox->addItem("64", 4);
  feedback_analog_samples_combobox->addItem("128", 5);
  feedback_analog_samples_combobox->addItem("256", 6);
  feedback_analog_samples_combobox->addItem("512", 7);
  feedback_analog_samples_combobox->addItem("1024", 8);

  feedback_detect_disconnect_checkbox = new QCheckBox(tr("Detect disconnect with power pin"));
  feedback_detect_disconnect_checkbox->setObjectName("feedback_detect_disconnect_checkbox");

  QGridLayout *feedback_analog_layout = new QGridLayout();
  feedback_analog_layout->addWidget(feedback_analog_samples_label,0,0);
  feedback_analog_layout->addWidget(feedback_analog_samples_combobox,0,1,Qt::AlignLeft);
  feedback_analog_layout->addWidget(feedback_detect_disconnect_checkbox,1,0,1,2);

  feedback_analog_groupbox->setLayout(feedback_analog_layout);

  return feedback_analog_groupbox;
}

QWidget * main_window::setup_pid_tab()
{
  pid_page_widget = new QWidget();

  pid_proportional_coefficient_groupbox = new QGroupBox();
  pid_proportional_coefficient_groupbox->setTitle("Proportional coefficient");
  pid_constant_controls[0] = new pid_constant_control(0, this);
  pid_constant_controls[0]->setup(pid_proportional_coefficient_groupbox);

  pid_integral_coefficient_groupbox = new QGroupBox();
  pid_integral_coefficient_groupbox->setTitle("Integral coefficient");
  pid_constant_controls[1] = new pid_constant_control(1, this);
  pid_constant_controls[1]->setup(pid_integral_coefficient_groupbox);

  pid_derivative_coefficient_groupbox = new QGroupBox();
  pid_derivative_coefficient_groupbox->setTitle("Derivative coefficient");
  pid_constant_controls[2] = new pid_constant_control(2, this);
  pid_constant_controls[2]->setup(pid_derivative_coefficient_groupbox);

  pid_period_label = new QLabel(tr("PID period (ms):"));
  pid_period_label->setObjectName("pid_period_label");

  pid_period_spinbox = new QSpinBox();
  pid_period_spinbox->setObjectName("pid_period_spinbox");

  pid_integral_limit_label = new QLabel(tr("Integral limit:"));
  pid_integral_limit_label->setObjectName("pid_integral_limit_label");

  pid_integral_limit_spinbox = new QSpinBox();
  pid_integral_limit_spinbox->setObjectName("pid_integral_limit_spinbox");

  pid_reset_integral_checkbox = new QCheckBox(
    tr("Reset integral when proportional term exceeds max duty cycle"));
  pid_reset_integral_checkbox->setObjectName("pid_reset_integral_checkbox");

  pid_feedback_dead_zone_label = new QLabel(tr("Feedback dead zone:"));
  pid_feedback_dead_zone_label->setObjectName("pid_feedback_dead_zone_label");

  pid_feedback_dead_zone_spinbox = new QSpinBox();
  pid_feedback_dead_zone_spinbox->setObjectName("pid_feedback_dead_zone_spinbox");

  QGridLayout *group_box_row = new QGridLayout();
  group_box_row->addWidget(pid_proportional_coefficient_groupbox, 0, 0, Qt::AlignLeft);
  group_box_row->addWidget(pid_integral_coefficient_groupbox, 0, 1, Qt::AlignLeft);
  group_box_row->addWidget(pid_derivative_coefficient_groupbox, 0, 2, Qt::AlignLeft);

  QHBoxLayout *period_row_layout = new QHBoxLayout();
  period_row_layout->addWidget(pid_period_label);
  period_row_layout->addWidget(pid_period_spinbox);

  QHBoxLayout *integral_row_layout = new QHBoxLayout();
  integral_row_layout->addWidget(pid_integral_limit_label);
  integral_row_layout->addWidget(pid_integral_limit_spinbox);

  QHBoxLayout *deadzone_row_layout = new QHBoxLayout();
  deadzone_row_layout->addWidget(pid_feedback_dead_zone_label);
  deadzone_row_layout->addWidget(pid_feedback_dead_zone_spinbox);

  QGridLayout *layout = pid_page_layout = new QGridLayout();
  layout->setSizeConstraint(QLayout::SetFixedSize);
  layout->addLayout(group_box_row,0,0);
  layout->addLayout(period_row_layout,1,0,1,1,Qt::AlignLeft);
  layout->addLayout(integral_row_layout,2,0,1,1,Qt::AlignLeft);
  layout->addWidget(pid_reset_integral_checkbox,3,0,1,2,Qt::AlignLeft);
  layout->addLayout(deadzone_row_layout,4,0,1,1,Qt::AlignLeft);

  pid_page_widget->setLayout(layout);
  return pid_page_widget;
}

QWidget *main_window::setup_motor_tab()
{
  motor_page_widget = new QWidget();

  motor_frequency_label = new QLabel(tr("PVM frequency:"));
  motor_frequency_label->setObjectName("motor_frequency_label");

  motor_pwm_frequency_combobox = new QComboBox();
  motor_pwm_frequency_combobox->setObjectName("motor_pwm_frequency_combobox");
  motor_pwm_frequency_combobox->addItem("20 kHz", JRK_MOTOR_PWM_FREQUENCY_20);
  motor_pwm_frequency_combobox->addItem("5 kHz", JRK_MOTOR_PWM_FREQUENCY_5);

  motor_invert_checkbox = new QCheckBox(tr("Invert motor direction"));
  motor_invert_checkbox->setObjectName("motor_invert_checkbox");

  motor_detect_motor_button = new QPushButton(tr("Detect Motor Direction"));
  motor_detect_motor_button->setObjectName("motor_detect_motor_button");
  motor_detect_motor_button->setEnabled(false); //tmphax: not ready to use

  QGridLayout *motor_controls_layout = new QGridLayout();

  motor_asymmetric_checkbox = new QCheckBox(tr("Asymmetric"));
  motor_asymmetric_checkbox->setObjectName("motor_asymmetric_checkbox");

  motor_forward_label = new QLabel(tr("Forward"));
  motor_forward_label->setObjectName("motor_forward_label");

  motor_reverse_label = new QLabel(tr("Reverse"));
  motor_reverse_label->setObjectName("motor_reverse_label");

  motor_max_duty_cycle_label = new QLabel(tr("Max. duty cycle:"));
  motor_max_duty_cycle_label->setObjectName("motor_max_deceleration_label");

  motor_max_duty_cycle_forward_spinbox = new QSpinBox();
  motor_max_duty_cycle_forward_spinbox->setObjectName("motor_max_duty_cycle_forward_spinbox");
  motor_max_duty_cycle_forward_spinbox->setRange(0, JRK_MAX_ALLOWED_DUTY_CYCLE);

  motor_max_duty_cycle_reverse_spinbox = new QSpinBox();
  motor_max_duty_cycle_reverse_spinbox->setObjectName("motor_max_duty_cycle_reverse_spinbox");
  motor_max_duty_cycle_reverse_spinbox->setRange(0, JRK_MAX_ALLOWED_DUTY_CYCLE);

  motor_max_duty_cycle_means_label = new QLabel(tr("(600 means 100%)"));

  motor_max_acceleration_label = new QLabel(tr("Max. acceleration:"));
  motor_max_acceleration_label->setObjectName("motor_max_acceleration_label");

  motor_max_acceleration_forward_spinbox = new QSpinBox();
  motor_max_acceleration_forward_spinbox->setObjectName("motor_max_acceleration_forward_spinbox");
  motor_max_acceleration_forward_spinbox->setRange(0, JRK_MAX_ALLOWED_DUTY_CYCLE);

  motor_max_acceleration_reverse_spinbox = new QSpinBox();
  motor_max_acceleration_reverse_spinbox->setObjectName("motor_max_acceleration_reverse_spinbox");
  motor_max_acceleration_reverse_spinbox->setRange(0, JRK_MAX_ALLOWED_DUTY_CYCLE);

  motor_max_acceleration_means_label = new QLabel(tr("(600 means no limit)"));

  motor_max_deceleration_label = new QLabel(tr("Max. deceleration:"));
  motor_max_deceleration_label->setObjectName("motor_max_deceleration_label");

  motor_max_deceleration_forward_spinbox = new QSpinBox();
  motor_max_deceleration_forward_spinbox->setObjectName("motor_max_deceleration_forward_spinbox");
  motor_max_deceleration_forward_spinbox->setRange(0, JRK_MAX_ALLOWED_DUTY_CYCLE);

  motor_max_deceleration_reverse_spinbox = new QSpinBox();
  motor_max_deceleration_reverse_spinbox->setObjectName("motor_max_deceleration_reverse_spinbox");
  motor_max_deceleration_reverse_spinbox->setRange(0, JRK_MAX_ALLOWED_DUTY_CYCLE);

  motor_max_deceleration_means_label = new QLabel(tr("(600 means no limit)"));

  motor_brake_duration_label = new QLabel(tr("Brake duration (ms):"));
  motor_brake_duration_label->setObjectName("motor_brake_duration_label");

  motor_brake_duration_forward_spinbox = new QSpinBox();
  motor_brake_duration_forward_spinbox->setObjectName("motor_brake_duration_forward_spinbox");
  motor_brake_duration_forward_spinbox->setRange(0, JRK_MAX_ALLOWED_BRAKE_DURATION);
  motor_brake_duration_forward_spinbox->setSingleStep(JRK_BRAKE_DURATION_UNITS);

  motor_brake_duration_reverse_spinbox = new QSpinBox();
  motor_brake_duration_reverse_spinbox->setObjectName("motor_brake_duration_reverse_spinbox");
  motor_brake_duration_reverse_spinbox->setRange(0, JRK_MAX_ALLOWED_BRAKE_DURATION);
  motor_brake_duration_reverse_spinbox->setSingleStep(JRK_BRAKE_DURATION_UNITS);

  motor_max_current_label = new QLabel(tr("Max. current:"));
  motor_max_current_label->setObjectName("motor_max_current_label");

  motor_max_current_forward_spinbox = new QSpinBox();
  motor_max_current_forward_spinbox->setObjectName("motor_max_current_forward_spinbox");
  motor_max_current_forward_spinbox->setRange(0, 31); // TODO: add macro for max

  motor_max_current_reverse_spinbox = new QSpinBox();
  motor_max_current_reverse_spinbox->setObjectName("motor_max_current_reverse_spinbox");
  motor_max_current_reverse_spinbox->setRange(0, 31); // TODO: add macro for max

  motor_max_current_means_label = new QLabel(tr("(0 to 31)"));
  motor_max_current_means_label->setObjectName("motor_max_current_means_label");

  motor_calibration_label = new QLabel(tr("Current calibration:"));
  motor_calibration_label->setObjectName("motor_calibration_label");

  motor_calibration_forward_spinbox = new QSpinBox();
  motor_calibration_forward_spinbox->setObjectName("motor_calibration_forward_spinbox");
  motor_calibration_forward_spinbox->setRange(1, 255);

  motor_calibration_reverse_spinbox = new QSpinBox();
  motor_calibration_reverse_spinbox->setObjectName("motor_calibration_reverse_spinbox");
  motor_calibration_reverse_spinbox->setRange(1, 255);

  motor_controls_layout->addWidget(motor_asymmetric_checkbox,0,2,Qt::AlignLeft);
  motor_controls_layout->addWidget(motor_forward_label,1,1,Qt::AlignLeft);
  motor_controls_layout->addWidget(motor_reverse_label,1,2,Qt::AlignLeft);
  motor_controls_layout->addWidget(motor_max_duty_cycle_label,2,0,Qt::AlignLeft);
  motor_controls_layout->addWidget(motor_max_duty_cycle_forward_spinbox, 2, 1, Qt::AlignLeft);
  motor_controls_layout->addWidget(motor_max_duty_cycle_reverse_spinbox,2,2,Qt::AlignLeft);
  motor_controls_layout->addWidget(motor_max_duty_cycle_means_label,2,3,Qt::AlignLeft);
  motor_controls_layout->addWidget(motor_max_acceleration_label,3,0,Qt::AlignLeft);
  motor_controls_layout->addWidget(motor_max_acceleration_forward_spinbox,3,1,Qt::AlignLeft);
  motor_controls_layout->addWidget(motor_max_acceleration_reverse_spinbox,3,2,Qt::AlignLeft);
  motor_controls_layout->addWidget(motor_max_acceleration_means_label,3,3,Qt::AlignLeft);
  motor_controls_layout->addWidget(motor_max_deceleration_label,4,0,Qt::AlignLeft);
  motor_controls_layout->addWidget(motor_max_deceleration_forward_spinbox,4,1,Qt::AlignLeft);
  motor_controls_layout->addWidget(motor_max_deceleration_reverse_spinbox,4,2,Qt::AlignLeft);
  motor_controls_layout->addWidget(motor_max_deceleration_means_label,4,3,Qt::AlignLeft);
  motor_controls_layout->addWidget(motor_brake_duration_label,5,0,Qt::AlignLeft);
  motor_controls_layout->addWidget(motor_brake_duration_forward_spinbox,5,1,Qt::AlignLeft);
  motor_controls_layout->addWidget(motor_brake_duration_reverse_spinbox,5,2,Qt::AlignLeft);
  motor_controls_layout->addWidget(motor_max_current_label,6,0,Qt::AlignLeft);
  motor_controls_layout->addWidget(motor_max_current_forward_spinbox,6,1,Qt::AlignLeft);
  motor_controls_layout->addWidget(motor_max_current_reverse_spinbox,6,2,Qt::AlignLeft);
  motor_controls_layout->addWidget(motor_max_current_means_label,6,3,Qt::AlignLeft);
  motor_controls_layout->addWidget(motor_calibration_label,7,0,Qt::AlignLeft);
  motor_controls_layout->addWidget(motor_calibration_forward_spinbox,7,1,Qt::AlignLeft);
  motor_controls_layout->addWidget(motor_calibration_reverse_spinbox,7,2,Qt::AlignLeft);

  motor_out_of_range_label = new QLabel(tr("Max. duty cycle while feedback is out of range:"));
  motor_out_of_range_label->setObjectName("motor_out_of_range_label");

  motor_out_of_range_spinbox = new QSpinBox();
  motor_out_of_range_spinbox->setObjectName("motor_out_of_range_spinbox");

  motor_outofrange_means_label = new QLabel(tr("(600 means 100%)"));

  motor_off_label = new QLabel(tr("When motor is off:"));
  motor_off_label->setObjectName("motor_off_label");

  motor_brake_radio = new QRadioButton(tr("Brake"));
  motor_brake_radio->setObjectName("motor_brake_radio");
  motor_brake_radio->setChecked(true);

  motor_coast_radio = new QRadioButton(tr("Coast"));
  motor_coast_radio->setObjectName("motor_coast_radio");
  motor_coast_radio->setChecked(false);

  motor_coast_when_off_button_group = new QButtonGroup(this);
  motor_coast_when_off_button_group->setExclusive(true);
  motor_coast_when_off_button_group->setObjectName("motor_coast_when_off_button_group");
  motor_coast_when_off_button_group->addButton(motor_brake_radio, 0);
  motor_coast_when_off_button_group->addButton(motor_coast_radio, 1);

  QHBoxLayout *frequency_layout = new QHBoxLayout();
  frequency_layout->addWidget(motor_frequency_label);
  frequency_layout->addWidget(motor_pwm_frequency_combobox);

  QHBoxLayout *invert_layout = new QHBoxLayout();
  invert_layout->addWidget(motor_invert_checkbox);
  invert_layout->addWidget(motor_detect_motor_button);

  QHBoxLayout *deceleration_layout = new QHBoxLayout();
  deceleration_layout->addWidget(motor_out_of_range_label, -1, Qt::AlignLeft);
  deceleration_layout->addWidget(motor_out_of_range_spinbox, -1, Qt::AlignLeft);
  deceleration_layout->addWidget(motor_outofrange_means_label, -1, Qt::AlignLeft);

  QGridLayout *motor_off_layout = new QGridLayout();
  motor_off_layout->addWidget(motor_off_label,0,0);
  motor_off_layout->addWidget(motor_brake_radio,0,1);
  motor_off_layout->addWidget(motor_coast_radio,1,1);

  QGridLayout *layout = motor_page_layout = new QGridLayout();
  layout->setSizeConstraint(QLayout::SetFixedSize);
  layout->addLayout(frequency_layout,0,0,Qt::AlignLeft);
  layout->addLayout(invert_layout,1,0,Qt::AlignLeft);
  layout->addLayout(motor_controls_layout,2,0,Qt::AlignLeft);
  layout->addLayout(deceleration_layout,3,0,Qt::AlignLeft);
  layout->addLayout(motor_off_layout,4,0,Qt::AlignLeft);

  motor_page_widget->setLayout(layout);

  return motor_page_widget;
}

QWidget *main_window::setup_errors_tab()
{
  errors_page_widget = new QWidget();
  QGridLayout *layout = errors_page_layout = new QGridLayout();
  layout->setSizeConstraint(QLayout::SetFixedSize);
  layout->setVerticalSpacing(0);
  QFont font;
  font.setBold(true);
  font.setWeight(75);
  errors_bit_mask_label = new QLabel(tr("Bit mask\n"));
  errors_bit_mask_label->setObjectName("errors_bit_mask_label");
  errors_bit_mask_label->setFont(font);
  errors_error_label = new QLabel(tr("Error\n"));
  errors_error_label->setObjectName("errors_error_label");
  errors_error_label->setFont(font);
  errors_setting_label = new QLabel(tr("Setting\n"));
  errors_setting_label->setObjectName("errors_setting_label");
  errors_setting_label->setFont(font);
  errors_stopping_motor_label = new QLabel(tr("Currently\nstopping motor?\n"));
  errors_stopping_motor_label->setObjectName("errors_stopping_motor_label");
  errors_stopping_motor_label->setAlignment(Qt::AlignCenter);
  errors_stopping_motor_label->setFont(font);
  errors_occurence_count_label = new QLabel(tr("Occurence\ncount\n"));
  errors_occurence_count_label->setObjectName("errors_occurence_count_label");
  errors_occurence_count_label->setAlignment(Qt::AlignCenter);
  errors_occurence_count_label->setFont(font);

  QGridLayout *errors_column_labels = new QGridLayout();
  QWidget *errors_column_labels_frame = new QWidget();

  int row_number = 0;

  QHBoxLayout *errors_bottom_buttons = new QHBoxLayout();
  errors_clear_errors = new QPushButton(tr("&Clear Errors"));
  errors_clear_errors->setObjectName("errors_clear_errors");
  errors_reset_counts = new QPushButton(tr("Reset c&ounts"));
  errors_reset_counts->setObjectName("errors_reset_counts");
  errors_bottom_buttons->addWidget(errors_clear_errors,-1,Qt::AlignRight);
  errors_bottom_buttons->addWidget(errors_reset_counts,-1,Qt::AlignLeft);

  layout->addWidget(errors_bit_mask_label,0,0,Qt::AlignLeft);
  layout->addWidget(errors_error_label,0,1,Qt::AlignCenter);
  layout->addWidget(errors_setting_label,0,2,1,3,Qt::AlignCenter);
  layout->addWidget(errors_stopping_motor_label,0,5,1,2,Qt::AlignRight);
  layout->addWidget(errors_occurence_count_label,0,7,Qt::AlignLeft);
  layout->addWidget(new errors_control(++row_number,
    "awaiting_command", "0x0001", "Awaiting command", false, false, error_rows[JRK_ERROR_AWAITING_COMMAND])
    ,row_number,0,1,8,Qt::AlignCenter);
  layout->addWidget(new errors_control(++row_number,
    "no_power", "0x0002", "No power", false, true, error_rows[JRK_ERROR_NO_POWER])
    ,row_number,0,1,8,Qt::AlignCenter);
  layout->addWidget(new errors_control(++row_number,
    "motor_driver_error", "0x0004", "Motor driver error", false, true, error_rows[JRK_ERROR_MOTOR_DRIVER])
    ,row_number,0,1,8,Qt::AlignCenter);
  layout->addWidget(new errors_control(++row_number,
    "input_invalid", "0x0008", "Input invalid", false, true, error_rows[JRK_ERROR_INPUT_INVALID])
    ,row_number,0,1,8,Qt::AlignCenter);
  layout->addWidget(new errors_control(++row_number,
    "input_disconnect", "0x0010", "Input disconnect", true, true, error_rows[JRK_ERROR_INPUT_DISCONNECT])
    ,row_number,0,1,8,Qt::AlignCenter);
  layout->addWidget(new errors_control(++row_number,
    "feedback_disconnect", "0x0020", "Feedback disconnect", true, true, error_rows[JRK_ERROR_FEEDBACK_DISCONNECT])
    ,row_number,0,1,8,Qt::AlignCenter);
  layout->addWidget(new errors_control(++row_number,
    "max_current_exceeded", "0x0040", "Max. current exceeded", true, true, error_rows[JRK_ERROR_MAXIMUM_CURRENT_EXCEEDED])
    ,row_number,0,1,8,Qt::AlignCenter);
  layout->addWidget(new errors_control(++row_number,
    "serial_signal_error", "0x0080", "Serial signal error", true, false, error_rows[JRK_ERROR_SERIAL_SIGNAL])
    ,row_number,0,1,8,Qt::AlignCenter);
  layout->addWidget(new errors_control(++row_number,
    "serial_overrun", "0x0100", "Serial overrun", true, false, error_rows[JRK_ERROR_SERIAL_OVERRUN])
    ,row_number,0,1,8,Qt::AlignCenter);
  layout->addWidget(new errors_control(++row_number,
    "serial_rx_buffer_full", "0x0200", "Serial RX buffer full", true, false, error_rows[JRK_ERROR_SERIAL_BUFFER_FULL])
    ,row_number,0,1,8,Qt::AlignCenter);
  layout->addWidget(new errors_control(++row_number,
    "serial_crc_error", "0x0400", "Serial CRC error", true, false, error_rows[JRK_ERROR_SERIAL_CRC])
    ,row_number,0,1,8,Qt::AlignCenter);
  layout->addWidget(new errors_control(++row_number,
    "serial_protocol_error", "0x0800", "Serial protocol error", true, false, error_rows[JRK_ERROR_SERIAL_PROTOCOL])
    ,row_number,0,1,8,Qt::AlignCenter);
  layout->addWidget(new errors_control(++row_number,
    "serial_timeout_error", "0x1000", "Serial timeout error", true, false, error_rows[JRK_ERROR_SERIAL_TIMEOUT])
    ,row_number,0,1,8,Qt::AlignCenter);
  layout->addLayout(errors_bottom_buttons,16,0,4,8,Qt::AlignCenter);

  layout->setMargin(0);

  QHBoxLayout *page_layout = new QHBoxLayout();
  page_layout->setSizeConstraint(QLayout::SetFixedSize);
  page_layout->addLayout(layout,Qt::AlignCenter);
  errors_page_widget->setLayout(page_layout);

  return errors_page_widget;
}

void main_window::center_at_startup_if_needed()
{
  // Center the window.  This fixes a strange bug on the Raspbian Jessie where
  // the window would appear in the upper left with its title bar off the
  // screen.  On other platforms, the default window position did not make much
  // sense, so it is nice to center it.
  //
  // In case this causes problems, you can set the TICGUI_CENTER environment
  // variable to "N".
  //
  // NOTE: This position issue on Raspbian is a bug in Qt that should be fixed.
  // Another workaround for it was to uncomment the lines in retranslate() that
  // set up errors_stopping_header_label, error_rows[*].name_label, and
  // manual_target_velocity_mode_radio, but then the Window would strangely
  // start in the lower right.
  auto env = QProcessEnvironment::systemEnvironment();
  if (env.value("TICGUI_CENTER") != "N")
  {
    setGeometry(
      QStyle::alignedRect(
        Qt::LeftToRight,
        Qt::AlignCenter,
        size(),
        qApp->desktop()->availableGeometry()
        )
      );
  }
}

void main_window::showEvent(QShowEvent * event)
{
  center_at_startup_if_needed();

  if (!start_event_reported)
  {
    start_event_reported = true;
    controller->start();
  }
}

void main_window::closeEvent(QCloseEvent * event)
{
  if (!controller->exit())
  {
    // User canceled exit when prompted about settings that have not been applied.
    event->ignore();
  }
}

void main_window::on_device_list_value_currentIndexChanged(int index)
{
  if (suppress_events) { return; }

  QString id = device_list_value->itemData(index).toString();
  controller->connect_device_with_os_id(id.toStdString());
}

void main_window::on_apply_settings_action_triggered()
{
  controller->apply_settings();
}

void main_window::on_upgrade_firmware_action_triggered()
{
  controller->upgrade_firmware();
}

void main_window::upgrade_firmware_complete()
{
  controller->upgrade_firmware_complete();
}

void main_window::on_run_motor_action_triggered()
{
  controller->run_motor();
}

void main_window::on_stop_motor_action_triggered()
{
  controller->stop_motor();

  // TODO: this logic should be in controller, and depend on cached settings
  // feedback mode.
  manual_target_scroll_bar->setValue(2048);
  manual_target_entry_value->setValue(2048);
}

void main_window::on_set_target_button_clicked()
{
  // TODO: this logic should be in controller?
  suppress_events = true;
  manual_target_scroll_bar->setValue(manual_target_entry_value->value());
  suppress_events = false;

  controller->set_target(manual_target_entry_value->value());
}

void main_window::on_manual_target_scroll_bar_valueChanged(int value)
{
  if (suppress_events) { return; }
  manual_target_entry_value->setValue(value);
  on_set_target_button_clicked();  // TODO: remove when we have the auto checkbox
}

void main_window::on_input_mode_combobox_currentIndexChanged(int index)
{
  if (suppress_events) { return; }
  uint8_t input_mode = input_mode_combobox->itemData(index).toUInt();
  controller->handle_input_mode_input(input_mode);
}

void main_window::on_input_analog_samples_combobox_currentIndexChanged(int index)
{
  if (suppress_events) { return; }
  uint8_t input_analog_samples = input_analog_samples_combobox->itemData(index).toUInt();
  controller->handle_input_analog_samples_input(input_analog_samples);
}

void main_window::on_input_invert_checkbox_stateChanged(int state)
{
  if (suppress_events) { return; }
  controller->handle_input_invert_input(state == Qt::Checked);
}

void main_window::on_input_detect_disconnect_checkbox_stateChanged(int state)
{
  if (suppress_events) { return; }
  controller->handle_input_detect_disconnect_input(state == Qt::Checked);
}

void main_window::on_input_serial_mode_button_group_buttonToggled(int id, bool checked)
{
  if (suppress_events) { return; }
  if (checked) { controller->handle_input_serial_mode_input(id); }
}

void main_window::on_input_uart_fixed_baud_spinbox_valueChanged(int value)
{
  if (suppress_events) { return; }
  controller->handle_input_uart_fixed_baud_input(value);
}

void main_window::on_input_enable_crc_checkbox_stateChanged(int state)
{
  if (suppress_events) { return; }
  controller->handle_input_enable_crc_input(state == Qt::Checked);
}

void main_window::on_input_device_spinbox_valueChanged(int value)
{
  if (suppress_events) { return; }
  controller->handle_input_device_input(value);
}

void main_window::on_input_device_number_checkbox_stateChanged(int state)
{
  if (suppress_events) { return; }
  controller->handle_input_device_number_input(state == Qt::Checked);
}

void main_window::on_input_timeout_spinbox_valueChanged(int value)
{
  if (suppress_events) { return; }
  controller->handle_input_timeout_input(value);
}

void main_window::on_input_disable_compact_protocol_checkbox_stateChanged(int state)
{
  if (suppress_events) { return; }
  controller->handle_input_disable_compact_protocol_input(state == Qt::Checked);
}

void main_window::on_input_never_sleep_checkbox_stateChanged(int state)
{
  if (suppress_events) { return; }
  controller->handle_input_never_sleep_input(state == Qt::Checked);
}

void main_window::on_input_absolute_minimum_spinbox_valueChanged(int value)
{
  if (suppress_events) { return; }
  controller->handle_input_absolute_minimum_input(value);
}

void main_window::on_input_absolute_maximum_spinbox_valueChanged(int value)
{
  if (suppress_events) { return; }
  controller->handle_input_absolute_maximum_input(value);
}

void main_window::on_input_minimum_spinbox_valueChanged(int value)
{
  if (suppress_events) { return; }
  controller->handle_input_minimum_input(value);
}

void main_window::on_input_maximum_spinbox_valueChanged(int value)
{
  if (suppress_events) { return; }
  controller->handle_input_maximum_input(value);
}

void main_window::on_input_neutral_minimum_spinbox_valueChanged(int value)
{
  if (suppress_events) { return; }
  controller->handle_input_neutral_minimum_input(value);
}

void main_window::on_input_neutral_maximum_spinbox_valueChanged(int value)
{
  if (suppress_events) { return; }
  controller->handle_input_neutral_maximum_input(value);
}

void main_window::on_input_output_minimum_spinbox_valueChanged(int value)
{
  if (suppress_events) { return; }
  controller->handle_output_minimum_input(value);
}

void main_window::on_input_output_neutral_spinbox_valueChanged(int value)
{
  if (suppress_events) { return; }
  controller->handle_output_neutral_input(value);
}

void main_window::on_input_output_maximum_spinbox_valueChanged(int value)
{
  if (suppress_events) { return; }
  controller->handle_output_maximum_input(value);
}

void main_window::on_input_scaling_degree_combobox_currentIndexChanged(int index)
{
  if (suppress_events) { return; }
  uint8_t input_scaling_degree = input_scaling_degree_combobox->itemData(index).toUInt();
  controller->handle_input_scaling_degree_input(input_scaling_degree);
}

void main_window::on_input_reset_range_button_clicked()
{
  if (suppress_events) { return; }
  controller->handle_input_absolute_minimum_input(0);
  controller->handle_input_absolute_maximum_input(4095);
  controller->handle_input_minimum_input(0);
  controller->handle_input_maximum_input(4095);
  controller->handle_input_neutral_minimum_input(2048);
  controller->handle_input_neutral_maximum_input(2048);
  controller->handle_output_minimum_input(0);
  controller->handle_output_neutral_input(2048);
  controller->handle_output_maximum_input(4095);
  controller->handle_input_invert_input(false);
  input_scaling_order_warning_label->setVisible(false);
}

void main_window::on_feedback_mode_combobox_currentIndexChanged(int index)
{
  if (suppress_events) { return; }
  uint8_t feedback_mode = feedback_mode_combobox->itemData(index).toUInt();
  controller->handle_feedback_mode_input(feedback_mode);
}

void main_window::on_feedback_invert_checkbox_stateChanged(int state)
{
  if (suppress_events) { return; }
  controller->handle_feedback_invert_input(state == Qt::Checked);
}

void main_window::on_feedback_absolute_minimum_spinbox_valueChanged(int value)
{
  if (suppress_events) { return; }
  controller->handle_feedback_absolute_minimum_input(value);
}

void main_window::on_feedback_absolute_maximum_spinbox_valueChanged(int value)
{
  if (suppress_events) { return; }
  controller->handle_feedback_absolute_maximum_input(value);
}

void main_window::on_feedback_maximum_spinbox_valueChanged(int value)
{
  if (suppress_events) { return; }
  controller->handle_feedback_maximum_input(value);
}

void main_window::on_feedback_minimum_spinbox_valueChanged(int value)
{
  if (suppress_events) { return; }
  controller->handle_feedback_minimum_input(value);
}

void main_window::on_feedback_reset_range_button_clicked()
{
  if (suppress_events) { return; }
  controller->handle_feedback_absolute_maximum_input(4095);
  controller->handle_feedback_maximum_input(4095);
  controller->handle_feedback_minimum_input(0);
  controller->handle_feedback_absolute_minimum_input(0);
}

void main_window::on_feedback_analog_samples_combobox_currentIndexChanged(int index)
{
  if (suppress_events) { return; }
  uint8_t feedback_analog_samples = feedback_analog_samples_combobox->itemData(index).toUInt();
  controller->handle_feedback_analog_samples_input(feedback_analog_samples);
}

void main_window::on_feedback_detect_disconnect_checkbox_stateChanged(int state)
{
  if (suppress_events) { return; }
  controller->handle_feedback_detect_disconnect_input(state == Qt::Checked);
}

void main_window::on_pid_period_spinbox_valueChanged(int value)
{
  if (suppress_events) { return; }
  controller->handle_pid_period_input(value);
}

void main_window::on_pid_integral_limit_spinbox_valueChanged(int value)
{
  if (suppress_events) { return; }
  controller->handle_pid_integral_limit_input(value);
}

void main_window::on_pid_reset_integral_checkbox_stateChanged(int state)
{
  if (suppress_events) { return; }
  controller->handle_pid_reset_integral_input(state == Qt::Checked);
}

void main_window::on_pid_feedback_dead_zone_spinbox_valueChanged(int value)
{
  if (suppress_events) { return; }
  controller->handle_pid_feedback_dead_zone_input(value);
}

void main_window::on_motor_pwm_frequency_combobox_currentIndexChanged(int index)
{
  if (suppress_events) { return; }
  uint8_t motor_pwm_frequency = motor_pwm_frequency_combobox->itemData(index).toUInt();
  controller->handle_motor_pwm_frequency_input(motor_pwm_frequency);
}

void main_window::on_motor_invert_checkbox_stateChanged(int state)
{
  if (suppress_events) { return; }
  controller->handle_motor_invert_input(state == Qt::Checked);
}

void main_window::on_motor_detect_motor_button_clicked()
{
  if (suppress_events) { return; }
  QMessageBox mbox(QMessageBox::Question, "Detect motor direction confirmation",
    "Really detect motor direction?  This will drive the motor!\n"
    "Feedback must be configured and tested before proceeding.\n"
    "It is also recommended that you set Max. duty cycle, Max. current,\n"
    "and enable the \"Max. current exceeded\" error for this test.", QMessageBox::Ok | QMessageBox::Cancel, this);
  int button = mbox.exec();
  if (!(button == QMessageBox::Ok))
    return;
  else
    controller->handle_motor_detect_direction_button_clicked();
}

void main_window::on_motor_asymmetric_checkbox_stateChanged(int state)
{
  if (suppress_events) { return; }
  controller->handle_motor_asymmetric_input(state == Qt::Checked);
}

void main_window::on_motor_max_duty_cycle_forward_spinbox_valueChanged(int value)
{
  if (suppress_events) { return; }
  controller->handle_motor_max_duty_cycle_forward_input(value);
}

void main_window::on_motor_max_duty_cycle_reverse_spinbox_valueChanged(int value)
{
  if (suppress_events) { return; }
  controller->handle_motor_max_duty_cycle_reverse_input(value);
}

void main_window::on_motor_max_acceleration_forward_spinbox_valueChanged(int value)
{
  if (suppress_events) { return; }
  controller->handle_motor_max_acceleration_forward_input(value);
}

void main_window::on_motor_max_acceleration_reverse_spinbox_valueChanged(int value)
{
  if (suppress_events) { return; }
  controller->handle_motor_max_acceleration_reverse_input(value);
}

void main_window::on_motor_max_deceleration_forward_spinbox_valueChanged(int value)
{
  if (suppress_events) { return; }
  controller->handle_motor_max_deceleration_forward_input(value);
}

void main_window::on_motor_max_deceleration_reverse_spinbox_valueChanged(int value)
{
  if (suppress_events) { return; }
  controller->handle_motor_max_deceleration_reverse_input(value);
}

void main_window::on_motor_brake_duration_forward_spinbox_valueChanged(int value)
{
  if (suppress_events) { return; }
  controller->handle_motor_brake_duration_forward_input(value);
}

void main_window::on_motor_brake_duration_reverse_spinbox_valueChanged(int value)
{
  if (suppress_events) { return; }
  controller->handle_motor_brake_duration_reverse_input(value);
}

void main_window::on_motor_max_current_forward_spinbox_valueChanged(int value)
{
  if (suppress_events) { return; }
  controller->handle_motor_max_current_forward_input(value);
}

void main_window::on_motor_max_current_reverse_spinbox_valueChanged(int value)
{
  if (suppress_events) { return; }
  controller->handle_motor_max_current_reverse_input(value);
}

void main_window::on_motor_calibration_forward_spinbox_valueChanged(int value)
{
  if (suppress_events) { return; }
  controller->handle_motor_current_calibration_forward_input(value);
}

void main_window::on_motor_calibration_reverse_spinbox_valueChanged(int value)
{
  if (suppress_events) { return; }
  controller->handle_motor_current_calibration_reverse_input(value);
}

void main_window::on_motor_out_of_range_spinbox_valueChanged(int value)
{
  if (suppress_events) { return; }
  controller->handle_motor_out_range_input(value);
}

void main_window::on_motor_coast_when_off_button_group_buttonToggled(int id, bool checked)
{
  if (suppress_events) { return; }
  if (checked) { controller->handle_motor_coast_when_off_input(id); }
}

void main_window::set_u8_combobox(QComboBox * combo, uint8_t value)
{
  suppress_events = true;
  combo->setCurrentIndex(combo->findData(value));
  suppress_events = false;
}

void main_window::set_spin_box(QSpinBox * spin, int value)
{
  // Only set the QSpinBox's value if the new value is numerically different.
  // This prevents, for example, a value of "0000" from being changed to "0"
  // while you're trying to change "10000" to "20000".
  if (spin->value() != value)
  {
    suppress_events = true;
    spin->setValue(value);
    suppress_events = false;
  }
}

void main_window::set_double_spin_box(QDoubleSpinBox * spin, double value)
{
  // Only set the QSpinBox's value if the new value is numerically different.
  // This prevents, for example, a value of "0000" from being changed to "0"
  // while you're trying to change "10000" to "20000".
  if (spin->value() != value)
  {
    suppress_events = true;
    spin->setValue(value);
    suppress_events = false;
  }
}

void main_window::set_check_box(QCheckBox * check, bool value)
{
  suppress_events = true;
  check->setChecked(value);
  suppress_events = false;
}

static bool ordered(QList<int> p)
{
  for (int i = 0; i < p.size()-1; i++)
  {
    if (p[i] > p[i + 1])
      return false;
  }
  return true;
}

void main_window::set_tab_pages_enabled(bool enabled)
{
  for (int i = 0; i < tab_widget->count(); i++)
  {
    tab_widget->widget(i)->setEnabled(enabled);
  }

  // tmphax, disable tabs not implemented yet
  // tab_widget->widget(1)->setEnabled(false);
  // tab_widget->widget(2)->setEnabled(false);
  // tab_widget->widget(3)->setEnabled(false);
  tab_widget->widget(5)->setEnabled(false);
}

void main_window::set_restore_defaults_enabled(bool enabled)
{
  restore_defaults_action->setEnabled(enabled);
}

void main_window::set_reload_settings_enabled(bool enabled)
{
  reload_settings_action->setEnabled(enabled);
}

void main_window::set_open_save_settings_enabled(bool enabled)
{
  open_settings_action->setEnabled(enabled);
  save_settings_action->setEnabled(enabled);
}

void main_window::set_disconnect_enabled(bool enabled)
{
  disconnect_action->setEnabled(enabled);
}

void main_window::set_stop_motor_enabled(bool enabled)
{
  stop_motor_action->setEnabled(enabled);
  stop_motor_button->setEnabled(enabled);
}

void main_window::set_run_motor_enabled(bool enabled)
{
  run_motor_action->setEnabled(enabled);
  run_motor_button->setEnabled(enabled);
}

void main_window::set_motor_status_message(std::string const & message, bool stopped)
{
  // // setStyleSheet() is expensive, so only call it if something actually
  // // changed. Check if there's currently a stylesheet applied and decide
  // // whether we need to do anything based on that.
  // bool styled = !motor_status_value->styleSheet().isEmpty();

  // if (!styled && stopped)
  // {
  //   motor_status_value->setStyleSheet("color: red;");
  // }
  // else if (styled && !stopped)
  // {
  //   motor_status_value->setStyleSheet("");
  // }
  // motor_status_value->setText(QString::fromStdString(message));
}

void main_window::set_serial_baud_rate(uint32_t serial_baud_rate)
{
  set_spin_box(input_uart_fixed_baud_spinbox, serial_baud_rate);
}

void main_window::set_serial_device_number(uint8_t serial_device_number)
{
  set_spin_box(input_device_spinbox, serial_device_number);
}

void main_window::set_never_sleep(bool never_sleep)
{
  set_check_box(input_never_sleep_checkbox, never_sleep);
}

void main_window::set_input_mode(uint8_t input_mode)
{
  set_u8_combobox(input_mode_combobox, input_mode);
  switch (input_mode)
  {
    case 0:
      input_analog_groupbox->setEnabled(false);
      input_serial_groupbox->setEnabled(true);
      input_scaling_groupbox->setEnabled(false);
      break;
    case 1:
      input_analog_groupbox->setEnabled(true);
      input_serial_groupbox->setEnabled(true);
      input_scaling_groupbox->setEnabled(true);
      break;
    case 2:
      input_analog_groupbox->setEnabled(false);
      input_serial_groupbox->setEnabled(true);
      input_scaling_groupbox->setEnabled(true);
      break;
    default:
      return;
  }
}

void main_window::set_input_analog_samples_exponent(uint8_t input_analog_samples)
{
  set_u8_combobox(input_analog_samples_combobox, input_analog_samples);
}

void main_window::set_input_invert(bool input_invert)
{
  set_check_box(input_invert_checkbox, input_invert);
}

void main_window::set_input_detect_disconnect(bool input_detect_disconnect)
{
  set_check_box(input_detect_disconnect_checkbox, input_detect_disconnect);
}

void main_window::set_input_serial_mode(uint8_t value)
{
  suppress_events = true;
  QAbstractButton * radio = input_serial_mode_button_group->button(value);
  if (radio)
  {
    radio->setChecked(true);
  }
  else
  {
    // The value doesn't correspond with any of the radio buttons, so clear
    // the currently selected button, if any.
    QAbstractButton * checked = input_serial_mode_button_group->checkedButton();
    if (checked)
    {
      input_serial_mode_button_group->setExclusive(false);
      checked->setChecked(false);
      input_serial_mode_button_group->setExclusive(true);
    }
  }
  suppress_events = false;
}

void main_window::set_input_baud_rate(uint32_t value)
{
  set_spin_box(input_uart_fixed_baud_spinbox, value);
}

void main_window::set_input_enable_crc(bool enabled)
{
  set_check_box(input_enable_crc_checkbox, enabled);
}

void main_window::set_input_device_number(uint16_t value)
{
  set_spin_box(input_device_spinbox, value);
}

void main_window::set_input_enable_device_number(bool enabled)
{
  set_check_box(input_device_number_checkbox, enabled);
}

void main_window::set_input_serial_timeout(uint16_t value)
{
  set_double_spin_box(input_timeout_spinbox, value);
}

void main_window::set_input_compact_protocol(bool enabled)
{
  set_check_box(input_disable_compact_protocol_checkbox, enabled);
}

void main_window::set_input_never_sleep(bool enabled)
{
  set_check_box(input_never_sleep_checkbox, enabled);
}

void main_window::set_input_absolute_minimum(uint16_t input_absolute_minimum)
{
  set_spin_box(input_absolute_minimum_spinbox, input_absolute_minimum);
}

void main_window::set_input_absolute_maximum(uint16_t input_absolute_maximum)
{
  set_spin_box(input_absolute_maximum_spinbox, input_absolute_maximum);
}

void main_window::set_input_minimum(uint16_t input_minimum)
{
  set_spin_box(input_minimum_spinbox, input_minimum);
}

void main_window::set_input_maximum(uint16_t input_maximum)
{
  set_spin_box(input_maximum_spinbox, input_maximum);
}

void main_window::set_input_neutral_minimum(uint16_t input_neutral_minimum)
{
  set_spin_box(input_neutral_minimum_spinbox, input_neutral_minimum);
}

void main_window::set_input_neutral_maximum(uint16_t input_neutral_maximum)
{
  set_spin_box(input_neutral_maximum_spinbox, input_neutral_maximum);
}

void main_window::set_input_output_minimum(uint16_t input_output_minimum)
{
  set_spin_box(input_output_minimum_spinbox, input_output_minimum);
}

void main_window::set_input_output_neutral(uint16_t input_output_neutral)
{
  set_spin_box(input_output_neutral_spinbox, input_output_neutral);
}

void main_window::set_input_output_maximum(uint16_t input_output_maximum)
{
  set_spin_box(input_output_maximum_spinbox, input_output_maximum);
}

void main_window::set_input_scaling_degree(uint8_t input_scaling_degree)
{
  set_u8_combobox(input_scaling_degree_combobox, input_scaling_degree);
}

void main_window::set_input_scaling_order_warning_label()
{
  bool enabled =
  !ordered({input_absolute_minimum_spinbox->value(), input_minimum_spinbox->value(),
    input_neutral_minimum_spinbox->value(), input_neutral_maximum_spinbox->value(),
    input_maximum_spinbox->value(), input_absolute_maximum_spinbox->value()});
  input_scaling_order_warning_label->setVisible(enabled);
}

void main_window::set_feedback_mode(uint8_t feedback_mode)
{
  set_u8_combobox(feedback_mode_combobox, feedback_mode);
  switch (feedback_mode)
  {
    case 0:
      feedback_analog_groupbox->setEnabled(false);
      feedback_scaling_groupbox->setEnabled(false);
      break;
    case 1:
      feedback_analog_groupbox->setEnabled(true);
      feedback_scaling_groupbox->setEnabled(true);
      break;
    case 2:
      feedback_analog_groupbox->setEnabled(false);
      feedback_scaling_groupbox->setEnabled(true);
      break;
    default:
      return;
  }
}

void main_window::set_feedback_invert(bool feedback_invert)
{
  set_check_box(feedback_invert_checkbox, feedback_invert);
}

void main_window::set_feedback_absolute_minimum(uint16_t value)
{
  set_spin_box(feedback_absolute_minimum_spinbox, value);
}

void main_window::set_feedback_absolute_maximum(uint16_t value)
{
  set_spin_box(feedback_absolute_maximum_spinbox, value);
}

void main_window::set_feedback_minimum(uint16_t value)
{
  set_spin_box(feedback_minimum_spinbox, value);
}

void main_window::set_feedback_maximum(uint16_t value)
{
  set_spin_box(feedback_maximum_spinbox, value);
}

void main_window::set_feedback_scaling_order_warning_label()
{
  bool enabled =
  !ordered({feedback_absolute_minimum_spinbox->value(), feedback_minimum_spinbox->value(),
    feedback_maximum_spinbox->value(), feedback_absolute_maximum_spinbox->value()});
  feedback_scaling_order_warning_label->setVisible(enabled);
}

void main_window::set_feedback_analog_samples_exponent(uint8_t feedback_analog_samples)
{
  set_u8_combobox(feedback_analog_samples_combobox, feedback_analog_samples);
}

void main_window::set_feedback_detect_disconnect(bool feedback_detect_disconnect)
{
  set_check_box(feedback_detect_disconnect_checkbox, feedback_detect_disconnect);
}

void main_window::set_pid_multiplier(int index, uint16_t value)
{
  QSpinBox *spin = pid_constant_controls[index]->pid_multiplier_spinbox;
  set_spin_box(spin, value);
}

void main_window::set_pid_exponent(int index, uint16_t value)
{
  QSpinBox *spin = pid_constant_controls[index]->pid_exponent_spinbox;
  set_spin_box(spin, value);
}

void main_window::set_pid_constant(int index, double value)
{
  suppress_events = true;
  QLineEdit *spin = pid_constant_controls[index]->pid_constant_lineedit;

  if (value < 0.0001 && value != 0)
  {
    spin->setText(QString::number(value, 'f', 7));
  }
  else
    spin->setText(QString::number(value, 'f', 5));
  suppress_events = false;
}

void main_window::set_pid_period(uint16_t value)
{
  set_spin_box(pid_period_spinbox, value);
}

void main_window::set_pid_integral_limit(uint16_t value)
{
  set_spin_box(pid_integral_limit_spinbox, value);
}

void main_window::set_pid_reset_integral(bool enabled)
{
  set_check_box(pid_reset_integral_checkbox, enabled);
}

void main_window::set_feedback_dead_zone(uint8_t value)
{
  set_spin_box(pid_feedback_dead_zone_spinbox, value);
}

void main_window::set_motor_pwm_frequency(uint8_t pwm_frequency)
{
  set_u8_combobox(motor_pwm_frequency_combobox, pwm_frequency);
}

void main_window::set_motor_invert(bool enabled)
{
  set_check_box(motor_invert_checkbox, enabled);
}

void main_window::set_motor_asymmetric(bool checked)
{
  set_check_box(motor_asymmetric_checkbox, checked);
  motor_max_duty_cycle_reverse_spinbox->setEnabled(checked);
  motor_max_acceleration_reverse_spinbox->setEnabled(checked);
  motor_max_deceleration_reverse_spinbox->setEnabled(checked);
  motor_brake_duration_reverse_spinbox->setEnabled(checked);
  motor_max_current_reverse_spinbox->setEnabled(checked);
  motor_calibration_reverse_spinbox->setEnabled(checked);

}

void main_window::set_motor_max_duty_cycle_forward(uint16_t duty_cycle)
{
  set_spin_box(motor_max_duty_cycle_forward_spinbox, duty_cycle);
}

void main_window::set_motor_max_duty_cycle_reverse(uint16_t duty_cycle)
{
  set_spin_box(motor_max_duty_cycle_reverse_spinbox, duty_cycle);
}

void main_window::set_motor_max_acceleration_forward(uint16_t acceleration)
{
  set_spin_box(motor_max_acceleration_forward_spinbox, acceleration);
}

void main_window::set_motor_max_acceleration_reverse(uint16_t acceleration)
{
  set_spin_box(motor_max_acceleration_reverse_spinbox, acceleration);
}

void main_window::set_motor_max_deceleration_forward(uint16_t acceleration)
{
  set_spin_box(motor_max_deceleration_forward_spinbox, acceleration);
}

void main_window::set_motor_max_deceleration_reverse(uint16_t acceleration)
{
  set_spin_box(motor_max_deceleration_reverse_spinbox, acceleration);
}

void main_window::set_motor_brake_duration_forward(uint32_t brake_duration)
{
  set_spin_box(motor_brake_duration_forward_spinbox, brake_duration);
}

void main_window::set_motor_brake_duration_reverse(uint32_t brake_duration)
{
  set_spin_box(motor_brake_duration_reverse_spinbox, brake_duration);
}

void main_window::set_motor_max_current_forward(uint16_t current)
{
  set_spin_box(motor_max_current_forward_spinbox, current);
}

void main_window::set_motor_max_current_reverse(uint16_t current)
{
  set_spin_box(motor_max_current_reverse_spinbox, current);
}

void main_window::set_motor_current_calibration_forward(uint16_t current)
{
  set_spin_box(motor_calibration_forward_spinbox, current);
}

void main_window::set_motor_current_calibration_reverse(uint16_t current)
{
  set_spin_box(motor_calibration_reverse_spinbox, current);
}

void main_window::set_motor_max_duty_cycle_out_of_range(uint16_t value)
{
  set_spin_box(motor_out_of_range_spinbox, value);
}

void main_window::set_motor_coast_when_off(uint8_t value)
{
  suppress_events = true;
  QAbstractButton * radio = motor_coast_when_off_button_group->button(value);
  if (radio)
  {
    radio->setChecked(true);
  }
  else
  {
    // The value doesn't correspond with any of the radio buttons, so clear
    // the currently selected button, if any.
    QAbstractButton * checked = motor_coast_when_off_button_group->checkedButton();
    if (checked)
    {
      motor_coast_when_off_button_group->setExclusive(false);
      checked->setChecked(false);
      motor_coast_when_off_button_group->setExclusive(true);
    }
  }
  suppress_events = false;
}

void main_window::on_update_timer_timeout()
{
  controller->update();
}

bool main_window::motor_asymmetric_checked()
{
  return motor_asymmetric_checkbox->isChecked();
}

int32_t main_window::get_current_offset_mv()
{
  return current_offset_value->value();
}

void pid_constant_control::setup(QGroupBox * groupbox)
{
  QFont font;
  font.setFamily(QStringLiteral("MS Shell Dlg 2"));
  font.setPointSize(16);
  font.setBold(true);
  font.setWeight(75);

  QFont font1;
  font1.setPointSize(12);
  font1.setBold(true);
  font1.setWeight(75);

  pid_base_label = new QLabel();
  pid_base_label->setObjectName("pid_base_label");
  pid_base_label->setFont(font);
  pid_base_label->setLayoutDirection(Qt::LeftToRight);
  pid_base_label->setAlignment(Qt::AlignCenter);
  pid_base_label->setText(tr("2"));

  pid_control_frame = new QFrame();
  pid_control_frame->setObjectName(QStringLiteral("pid_control_frame"));
  pid_control_frame->setFrameShadow(QFrame::Plain);
  pid_control_frame->setLineWidth(4);
  pid_control_frame->setFrameShape(QFrame::HLine);

  pid_multiplier_spinbox = new QSpinBox();
  pid_multiplier_spinbox->setObjectName("pid_multiplier_spinbox");
  pid_multiplier_spinbox->setAlignment(Qt::AlignCenter);
  pid_multiplier_spinbox->setRange(0, 1023);

  connect(pid_multiplier_spinbox, SIGNAL(valueChanged(int)), this,
    SLOT(on_pid_multiplier_spinbox_valueChanged(int)));

  pid_exponent_spinbox = new QSpinBox();
  pid_exponent_spinbox->setObjectName("pid_exponent_spinbox");
  pid_exponent_spinbox->setAlignment(Qt::AlignCenter);
  pid_exponent_spinbox->setRange(0, 18);

  connect(pid_exponent_spinbox, SIGNAL(valueChanged(int)), this,
    SLOT(on_pid_exponent_spinbox_valueChanged(int)));

  pid_equal_label = new QLabel();
  pid_equal_label->setObjectName("pid_equal_label");
  pid_equal_label->setText(tr("="));

  pid_equal_label->setFont(font1);
  pid_equal_label->setAlignment(Qt::AlignCenter);

  pid_constant_lineedit = new QLineEdit();
  pid_constant_lineedit->setObjectName("pid_constant_lineedit");

  {
    QLineEdit tmp_line;
    tmp_line.setText("0.0000000");
    pid_constant_lineedit->setFixedWidth(tmp_line.sizeHint().width());
  }

  QDoubleValidator *constant_validator = new QDoubleValidator(0, 1023, 7, this);
  constant_validator->setNotation(QDoubleValidator::StandardNotation);
  pid_constant_lineedit->setValidator(constant_validator);

  connect(pid_constant_lineedit, SIGNAL(textEdited(const QString&)), this,
    SLOT(on_pid_constant_lineedit_textEdited(const QString&)));

  QGridLayout *group_box_layout = new QGridLayout();
  group_box_layout->addWidget(pid_base_label,3,1,3,2);
  group_box_layout->addWidget(pid_control_frame,2,1,1,5);
  group_box_layout->addWidget(pid_multiplier_spinbox,1,2,1,3);
  group_box_layout->addWidget(pid_exponent_spinbox,3,3,1,3);
  group_box_layout->addWidget(pid_equal_label,2,7,1,2);
  group_box_layout->addWidget(pid_constant_lineedit,1,9,3,1,Qt::AlignCenter);
  group_box_layout->setSizeConstraint(QLayout::SetFixedSize);

  groupbox->setLayout(group_box_layout);

  QMetaObject::connectSlotsByName(this);
}

bool pid_constant_control::window_suppress_events() const
{
  return ((main_window *)parent())->suppress_events;
}

void pid_constant_control::set_window_suppress_events(bool suppress_events)
{
  ((main_window *)parent())->suppress_events = suppress_events;
}

main_controller * pid_constant_control::window_controller() const
{
  return ((main_window *)parent())->controller;
}

void pid_constant_control::on_pid_multiplier_spinbox_valueChanged(int value)
{
  if (window_suppress_events()) { return; }
  window_controller()->handle_pid_constant_control_multiplier(index, value);
}

void pid_constant_control::on_pid_exponent_spinbox_valueChanged(int value)
{
  if (window_suppress_events()) { return; }
  window_controller()->handle_pid_constant_control_exponent(index, value);
}

void pid_constant_control::on_pid_constant_lineedit_textEdited(const QString& text)
{
  if (window_suppress_events()) { return; }
  double value = pid_constant_lineedit->displayText().toDouble();
  window_controller()->handle_pid_constant_control_constant(index, value);
}

errors_control::errors_control
(int row_number, const QString& object_name, const QString& bit_mask_text,
    const QString& error_label_text, const bool& disabled_visible,
      const bool& enabled_visible, error_row &er, QWidget *parent)
{
  QSizePolicy p = this->sizePolicy();
  p.setRetainSizeWhenHidden(true);

  er.errors_frame = new QWidget();

  if(row_number % 2 != 0)
  {
    er.errors_frame->setStyleSheet(QStringLiteral("background-color:rgb(230,229,229)"));
  }

  er.count = 0;

  errors_central = new QGridLayout(this);

  er.bit_mask_label = new QLabel();
  er.bit_mask_label->setObjectName("bit_mask_label");

  er.error_label = new QLabel();
  er.error_label->setObjectName("error_label");

  er.disabled_radio = new QRadioButton(tr("Disabled"));
  er.disabled_radio->setObjectName("disabled_radio");
  er.disabled_radio->setSizePolicy(p);

  er.enabled_radio = new QRadioButton(tr("Enabled"));
  er.enabled_radio->setObjectName("enabled_radio");
  er.enabled_radio->setSizePolicy(p);

  er.latched_radio = new QRadioButton(tr("Enabled and latched"));
  er.latched_radio->setObjectName("latched_radio");

  er.stopping_value = new QLabel(tr("No"));
  er.stopping_value->setObjectName("stopping_value");

  er.count_value = new QLabel(tr("0"));
  er.count_value->setObjectName("count_value");

  setObjectName(object_name);
  er.bit_mask_label->setText(bit_mask_text);
  er.error_label->setText(error_label_text);

  // Set the size of the labels and buttons for the errors tab in
  // a way that can change from OS to OS.
  {
    QRadioButton tmp_button;
    tmp_button.setText("xxxxxxxxxxxxxxxxxxxxxxxxxxx");
    QRadioButton tmp_button_2;
    tmp_button_2.setText("xxxxxxxxx");
    QLabel tmp_label;
    tmp_label.setText("xxxxxxxxxxxxxxxxxxxxxxxx");
    QLabel tmp_label2;
    tmp_label2.setText("xxxxxxxxxx");
    er.bit_mask_label->setFixedWidth(tmp_label2.sizeHint().width());
    er.error_label->setFixedWidth(tmp_label.sizeHint().width());
    er.disabled_radio->setFixedWidth(tmp_button_2.sizeHint().width());
    er.enabled_radio->setFixedWidth(tmp_button_2.sizeHint().width());
    er.latched_radio->setFixedWidth(tmp_button.sizeHint().width());
    er.stopping_value->setFixedWidth(tmp_label2.sizeHint().width() * 150/100);
    er.count_value->setFixedWidth(tmp_label2.sizeHint().width());
  }


  errors_central->addWidget(er.errors_frame,0,0,3,9);
  errors_central->addWidget(er.bit_mask_label,1,1,Qt::AlignLeft);
  errors_central->addWidget(er.error_label,1,2,Qt::AlignCenter);
  errors_central->addWidget(er.disabled_radio,1,3,Qt::AlignRight);
  errors_central->addWidget(er.enabled_radio,1,4,Qt::AlignCenter);
  errors_central->addWidget(er.latched_radio,1,5,Qt::AlignLeft);
  errors_central->addWidget(er.stopping_value,1,6,Qt::AlignLeft);
  errors_central->addWidget(er.count_value,1,7,1,2,Qt::AlignRight);
  errors_central->setColumnStretch(6,10);

  er.disabled_radio->setVisible(disabled_visible);
  er.enabled_radio->setVisible(enabled_visible);

  errors_central->setMargin(0);
}<|MERGE_RESOLUTION|>--- conflicted
+++ resolved
@@ -35,12 +35,6 @@
 #include <QVBoxLayout>
 #include <QString>
 
-<<<<<<< HEAD
-#include <iostream> // tmphax
-#include <QTextStream> //tmphax
-
-=======
->>>>>>> 3e181281
 #include <cassert>
 #include <cmath>
 
