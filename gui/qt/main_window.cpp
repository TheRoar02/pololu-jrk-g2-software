#include "config.h"
#include "main_window.h"
#include "main_controller.h"
#include "graph_window.h"
#include "bootloader_window.h"
#include "input_wizard.h"
#include "feedback_wizard.h"
#include "message_box.h"
#include "elided_label.h"
#include "pid_constant_control.h"
#include "nice_spin_box.h"

#include <to_string.h>

#include "qcustomplot.h"

#include <QApplication>
#include <QButtonGroup>
#include <QCheckBox>
#include <QCloseEvent>
#include <QComboBox>
#include <QDesktopServices>
#include <QDesktopWidget>
#include <QDoubleSpinBox>
#include <QFileDialog>
#include <QGridLayout>
#include <QGroupBox>
#include <QHBoxLayout>
#include <QLabel>
#include <QLineEdit>
#include <QMenuBar>
#include <QMessageBox>
#include <QProcessEnvironment>
#include <QPushButton>
#include <QRadioButton>
#include <QScrollBar>
#include <QShortcut>
#include <QSpinBox>
#include <QTabWidget>
#include <QTimer>
#include <QUrl>
#include <QVBoxLayout>
#include <QString>
#include <QFontMetrics>
#include <iostream>
#include <cassert>
#include <cmath>

#ifdef QT_STATIC
#include <QtPlugin>
#ifdef _WIN32
Q_IMPORT_PLUGIN (QWindowsIntegrationPlugin);
#endif
#ifdef __linux__
Q_IMPORT_PLUGIN (QXcbIntegrationPlugin);
Q_IMPORT_PLUGIN (QLinuxFbIntegrationPlugin);
#endif
#ifdef __APPLE__
Q_IMPORT_PLUGIN (QCocoaIntegrationPlugin);
#endif
#endif

#define UINT12_MAX 0xFFF // 4095

main_window::main_window(QWidget * parent)
  : QMainWindow(parent)
{
  setup_ui();
  popout_graph_window = 0;
}

void main_window::set_controller(main_controller * controller)
{
  this->controller = controller;
}

void main_window::set_update_timer_interval(uint32_t interval_ms)
{
  assert(update_timer);
  assert(interval_ms <= std::numeric_limits<int>::max());
  update_timer->setInterval(interval_ms);
}

void main_window::start_update_timer()
{
  assert(update_timer);
  update_timer->start();
}

bool main_window::apply_and_continue(const std::string & question)
{
  return ::apply_and_continue(question, this);
}

bool main_window::confirm(const std::string & question)
{
  return ::confirm(question, this);
}

void main_window::show_error_message(const std::string & message)
{
  ::show_error_message(message, this);
}

void main_window::show_info_message(const std::string & message)
{
  ::show_info_message(message, this);
}

void main_window::show_warning_message(const std::string & message)
{
  ::show_warning_message(message, this);
}

void main_window::open_bootloader_window()
{
  // Note: Unlike the learning wizard dialogs, bootloader_window is not a
  // QDialog (maybe it should be), so we cannot show it in a blocking way, so we
  // must create it with 'new' and use signals to get its results.

  bootloader_window * window = new bootloader_window(this);
  connect(window, &bootloader_window::upload_complete,
    this, &main_window::upgrade_firmware_complete);
  window->setWindowModality(Qt::ApplicationModal);
  window->setAttribute(Qt::WA_DeleteOnClose);
  window->show();
}

void main_window::set_device_name(const std::string & name, bool link_enabled)
{
  QString text = QString::fromStdString(name);
  if (link_enabled)
  {
    text = "<a href=\"#doc\">" + text + "</a>";
  }
  device_name_value->setText(text);
}

void main_window::set_serial_number(const std::string & serial_number)
{
  serial_number_value->setText(QString::fromStdString(serial_number));
}

void main_window::set_firmware_version(const std::string & firmware_version)
{
  firmware_version_value->setText(QString::fromStdString(firmware_version));
}

void main_window::set_cmd_port(const std::string & cmd_port)
{
  cmd_port_value->setText(QString::fromStdString(cmd_port));
}

void main_window::set_ttl_port(const std::string & ttl_port)
{
  ttl_port_value->setText(QString::fromStdString(ttl_port));
}

void main_window::set_device_reset(const std::string & device_reset)
{
  device_reset_value->setText(QString::fromStdString(device_reset));
}

void main_window::set_up_time(uint32_t up_time)
{
  up_time_value->setText(QString::fromStdString(
    convert_up_time_to_string(up_time)));
}

void main_window::set_input(uint16_t input, uint8_t input_mode)
{
  graph->input.plot_value = input;

  QString input_pretty = "";

  if (input_mode == JRK_INPUT_MODE_RC)
  {
    input_pretty = " (" + QString::fromStdString(
      convert_rc_12bit_to_us_string(input)) + ")";
  }
  else if (input_mode == JRK_INPUT_MODE_ANALOG)
  {
    input_pretty = " (" + QString::fromStdString(
      convert_analog_12bit_to_v_string(input)) + ")";
  }

  input_value->setText(QString::number(input) + input_pretty);

  emit input_changed(input);
}

void main_window::set_target(uint16_t target)
{
  graph->target.plot_value = target;
  target_value->setText(QString::number(target));
}

void main_window::set_feedback(uint16_t feedback, uint8_t feedback_mode)
{
  graph->feedback.plot_value = feedback;

  QString feedback_pretty = "";

  if (feedback_mode == JRK_FEEDBACK_MODE_ANALOG)
  {
    feedback_pretty = " (" + QString::fromStdString(
      convert_analog_12bit_to_v_string(feedback)) + ")";
  }

  feedback_value->setText(QString::number(feedback) + feedback_pretty);
  emit feedback_changed(feedback);
}

void main_window::set_scaled_feedback(uint16_t scaled_feedback)
{
  graph->scaled_feedback.plot_value = scaled_feedback;
  scaled_feedback_value->setText(QString::number(scaled_feedback));
}

void main_window::set_feedback_not_applicable()
{
  graph->feedback.plot_value = 0;
  feedback_value->setText(tr("N/A"));

  graph->scaled_feedback.plot_value = 0;
  scaled_feedback_value->setText(tr("N/A"));

  graph->error.plot_value = 0;
  error_value->setText("N/A");

  graph->integral.plot_value = 0;
  integral_value->setText("N/A");
}

void main_window::set_error(int16_t error)
{
  graph->error.plot_value = error;
  error_value->setText(QString::number(error));
}

void main_window::set_integral(int16_t integral)
{
  graph->integral.plot_value = integral;
  integral_value->setText(QString::number(integral));
}

void main_window::set_duty_cycle_target(int16_t duty_cycle_target)
{
  graph->duty_cycle_target.plot_value = duty_cycle_target;
  duty_cycle_target_value->setText(QString::number(duty_cycle_target));
}

void main_window::set_duty_cycle(int16_t duty_cycle)
{
  graph->duty_cycle.plot_value = duty_cycle;

  QString duty_cycle_pretty = " (" + QString::fromStdString(
      convert_duty_cycle_to_percent_string(duty_cycle)) + ")";

  duty_cycle_value->setText(QString::number(duty_cycle) + duty_cycle_pretty);
  emit duty_cycle_changed(duty_cycle);
}

void main_window::set_raw_current_mv(uint16_t current)
{
  graph->raw_current.plot_value = current;
  raw_current_value->setText(QString::number(current) + " mV");
}

void main_window::set_current(int32_t current)
{
  graph->current.plot_value = current;
  current_value->setText(QString::number(current) + " mA");
}

void main_window::set_current_chopping_now(bool chopping)
{
  graph->current_chopping.plot_value = chopping;
}

void main_window::set_current_chopping_count(uint32_t count)
{
  current_chopping_count_value->setText(QString::number(count));
}

void main_window::set_vin_voltage(uint16_t vin_voltage)
{
  vin_voltage_value->setText(QString::fromStdString(
    convert_mv_to_v_string(vin_voltage)));
}

void main_window::set_pid_period_count(uint16_t count)
{
  pid_period_count_value->setText(QString::number(count));
}

void main_window::set_pid_period_exceeded(bool exceeded)
{
  pid_period_exceeded_value->setText(exceeded ? "Yes" : "No");
}

void main_window::set_device_list_contents(const std::vector<jrk::device> & device_list)
{
  suppress_events = true;
  device_list_value->clear();
  device_list_value->addItem(tr("Not connected"), QString()); // null value
  for (const jrk::device & device : device_list)
  {
    device_list_value->addItem(
      QString::fromStdString(
        std::string(jrk_look_up_product_name_short(device.get_product())) +
        " #" + device.get_serial_number()),
      QString::fromStdString(device.get_os_id()));
  }
  suppress_events = false;
}

void main_window::set_device_list_selected(const jrk::device & device)
{
  // TODO: show an error if we couldn't find the specified device
  // (findData returned -1)?
  suppress_events = true;
  int index = 0;
  if (device.is_present())
  {
    index = device_list_value->findData(QString::fromStdString(device.get_os_id()));
  }
  device_list_value->setCurrentIndex(index);
  suppress_events = false;
}

void main_window::set_connection_status(std::string const & status, bool error)
{
  if (error)
  {
    connection_status_value->setStyleSheet("color: red;");
  }
  else
  {
    connection_status_value->setStyleSheet("");
  }
  connection_status_value->setText(QString::fromStdString(status));
}

void main_window::set_manual_target_enabled(bool enabled)
{
  manual_target_box->setEnabled(enabled);
}

void main_window::set_manual_target_range(uint16_t min, uint16_t max)
{
  suppress_events = true;
  manual_target_min_label->setText(QString::number(min));
  manual_target_max_label->setText(QString::number(max));
  manual_target_scroll_bar->setRange(min, max);
  manual_target_entry_value->setRange(min, max);
  suppress_events = false;
}

void main_window::set_manual_target_inputs(uint16_t target)
{
  suppress_events = true;
  manual_target_scroll_bar->setValue(target);
  manual_target_entry_value->setValue(target);
  suppress_events = false;
}

uint16_t main_window::get_manual_target_numeric_input()
{
  return manual_target_entry_value->value();
}

void main_window::set_apply_settings_enabled(bool enabled)
{
  apply_settings_button->setEnabled(enabled);
  apply_settings_action->setEnabled(enabled);
}

void main_window::set_motor_status_message(
  const std::string & message, uint16_t error_flag)
{
  // setStyleSheet() is expensive, so only call it if something actually
  // changed. Check if there's currently a stylesheet applied and decide
  // whether we need to do anything based on that.
  bool styled = !motor_status_value->styleSheet().isEmpty();
  bool stopped = false;

  if (error_flag != 0)
  {
    stopped = true;
  }

  if (!styled && stopped)
  {
    motor_status_value->setStyleSheet("color: red;");
  }
  else if (styled && !stopped)
  {
    motor_status_value->setStyleSheet("");
  }

  QString message_qstr = QString::fromStdString(message);
  motor_status_value->setText(message_qstr);
}

void main_window::set_input_mode(uint8_t input_mode)
{
  set_u8_combobox(input_mode_combobox, input_mode);
}

void main_window::set_input_invert(bool input_invert)
{
  set_check_box(input_invert_checkbox, input_invert);
}

void main_window::set_input_analog_samples_exponent(uint8_t input_analog_samples)
{
  set_u8_combobox(input_analog_samples_combobox, input_analog_samples);
}

void main_window::set_input_detect_disconnect(bool input_detect_disconnect)
{
  set_check_box(input_detect_disconnect_checkbox, input_detect_disconnect);
}

void main_window::set_input_serial_mode(uint8_t value)
{
  suppress_events = true;
  QAbstractButton * radio = input_serial_mode_button_group->button(value);
  if (radio)
  {
    radio->setChecked(true);
  }
  else
  {
    // The value doesn't correspond with any of the radio buttons, so clear
    // the currently selected button, if any.
    QAbstractButton * checked = input_serial_mode_button_group->checkedButton();
    if (checked)
    {
      input_serial_mode_button_group->setExclusive(false);
      checked->setChecked(false);
      input_serial_mode_button_group->setExclusive(true);
    }
  }
  suppress_events = false;
}

void main_window::set_input_baud_rate(uint32_t value)
{
  set_spin_box(input_uart_fixed_baud_spinbox, value);
}

void main_window::set_input_enable_crc(bool enabled)
{
  set_check_box(input_enable_crc_checkbox, enabled);
}

void main_window::set_input_device_number(uint16_t value)
{
  set_spin_box(input_device_spinbox, value);
}

void main_window::set_input_enable_device_number(bool enabled)
{
  set_check_box(input_device_number_checkbox, enabled);
}

void main_window::set_serial_timeout(uint32_t value)
{
  set_double_spin_box(input_timeout_spinbox, value / 1000.0);
}

void main_window::set_input_compact_protocol(bool enabled)
{
  set_check_box(input_disable_compact_protocol_checkbox, enabled);
}

void main_window::set_input_error_minimum(uint16_t input_error_minimum)
{
  set_spin_box(input_error_minimum_spinbox, input_error_minimum);
}

void main_window::set_input_error_maximum(uint16_t input_error_maximum)
{
  set_spin_box(input_error_maximum_spinbox, input_error_maximum);
}

void main_window::set_input_minimum(uint16_t input_minimum)
{
  set_spin_box(input_minimum_spinbox, input_minimum);
}

void main_window::set_input_maximum(uint16_t input_maximum)
{
  set_spin_box(input_maximum_spinbox, input_maximum);
}

void main_window::set_input_neutral_minimum(uint16_t input_neutral_minimum)
{
  set_spin_box(input_neutral_minimum_spinbox, input_neutral_minimum);
}

void main_window::set_input_neutral_maximum(uint16_t input_neutral_maximum)
{
  set_spin_box(input_neutral_maximum_spinbox, input_neutral_maximum);
}

void main_window::set_input_output_minimum(uint16_t input_output_minimum)
{
  set_spin_box(input_output_minimum_spinbox, input_output_minimum);
}

void main_window::set_input_output_neutral(uint16_t input_output_neutral)
{
  set_spin_box(input_output_neutral_spinbox, input_output_neutral);
}

void main_window::set_input_output_maximum(uint16_t input_output_maximum)
{
  set_spin_box(input_output_maximum_spinbox, input_output_maximum);
}

void main_window::set_input_scaling_degree(uint8_t input_scaling_degree)
{
  set_u8_combobox(input_scaling_degree_combobox, input_scaling_degree);
}

static bool ordered(QList<int> p)
{
  for (int i = 0; i < p.size()-1; i++)
  {
    if (p[i] > p[i + 1])
      return false;
  }
  return true;
}

void main_window::set_input_scaling_order_warning_label()
{
  bool enabled = !ordered({
    input_error_minimum_spinbox->value(), input_minimum_spinbox->value(),
    input_neutral_minimum_spinbox->value(), input_neutral_maximum_spinbox->value(),
    input_maximum_spinbox->value(), input_error_maximum_spinbox->value()});
  input_scaling_order_warning_label->setVisible(enabled);
}

void main_window::run_input_wizard(uint8_t input_mode)
{
  // TODO: make the input wizard more like the feedback wizard
  input_wizard wizard(this, input_mode);
  connect(this, &main_window::input_changed, &wizard, &input_wizard::set_input);

  if (wizard.exec() != QDialog::Accepted) { return; }

  controller->handle_input_invert_input(wizard.result.invert);
  controller->handle_input_error_minimum_input(wizard.result.error_minimum);
  controller->handle_input_error_maximum_input(wizard.result.error_maximum);
  controller->handle_input_minimum_input(wizard.result.minimum);
  controller->handle_input_maximum_input(wizard.result.maximum);
  controller->handle_input_neutral_minimum_input(wizard.result.neutral_minimum);
  controller->handle_input_neutral_maximum_input(wizard.result.neutral_maximum);
}

void main_window::update_input_tab_enables()
{
  uint8_t input_mode = input_mode_combobox->currentData().toUInt();

  input_scaling_groupbox->setEnabled(input_mode != JRK_INPUT_MODE_SERIAL);

  bool analog = input_mode == JRK_FEEDBACK_MODE_ANALOG;
  input_analog_groupbox->setEnabled(analog || always_analog_sda->isChecked());
  input_detect_disconnect_checkbox->setEnabled(analog);
}

void main_window::set_feedback_mode(uint8_t feedback_mode)
{
  set_u8_combobox(feedback_mode_combobox, feedback_mode);
}

void main_window::set_feedback_invert(bool feedback_invert)
{
  set_check_box(feedback_invert_checkbox, feedback_invert);
}

void main_window::set_feedback_error_minimum(uint16_t value)
{
  set_spin_box(feedback_error_minimum_spinbox, value);
}

void main_window::set_feedback_error_maximum(uint16_t value)
{
  set_spin_box(feedback_error_maximum_spinbox, value);
}

void main_window::set_feedback_minimum(uint16_t value)
{
  set_spin_box(feedback_minimum_spinbox, value);
}

void main_window::set_feedback_maximum(uint16_t value)
{
  set_spin_box(feedback_maximum_spinbox, value);
}

void main_window::set_feedback_scaling_order_warning_label()
{
  bool enabled =
  !ordered({feedback_error_minimum_spinbox->value(), feedback_minimum_spinbox->value(),
    feedback_maximum_spinbox->value(), feedback_error_maximum_spinbox->value()});
  feedback_scaling_order_warning_label->setVisible(enabled);
}

void main_window::set_feedback_analog_samples_exponent(uint8_t feedback_analog_samples)
{
  set_u8_combobox(feedback_analog_samples_combobox, feedback_analog_samples);
}

void main_window::set_feedback_detect_disconnect(bool value)
{
  set_check_box(feedback_detect_disconnect_checkbox, value);
}

void main_window::set_feedback_wraparound(bool value)
{
  set_check_box(feedback_wraparound_checkbox, value);
}

void main_window::set_fbt_method(uint8_t value)
{
  set_u8_combobox(fbt_method_combobox, value);
}

void main_window::set_fbt_timing_clock(uint8_t value)
{
  set_u8_combobox(fbt_timing_clock_combobox, value);
}

void main_window::set_fbt_timing_polarity(bool polarity)
{
  set_u8_combobox(fbt_timing_polarity_combobox, polarity);
}

void main_window::set_fbt_timing_timeout(uint16_t value)
{
  set_spin_box(fbt_timing_timeout_spinbox, value);
}

void main_window::set_fbt_samples(uint8_t value)
{
  set_spin_box(fbt_samples_spinbox, value);
}

void main_window::set_fbt_divider_exponent(uint8_t value)
{
  set_u8_combobox(fbt_divider_combobox, value);
}

void main_window::set_fbt_range_display(const std::string & message, bool invalid)
{
  fbt_range_label->setText(QString::fromStdString(message));

  bool styled = !fbt_range_label->styleSheet().isEmpty();
  if (invalid && !styled)
  {
    fbt_range_label->setStyleSheet("color: red; }");
  }
  else if (!invalid && styled)
  {
    fbt_range_label->setStyleSheet("");
  }
}

void main_window::update_feedback_tab_enables()
{
  uint8_t feedback_mode = feedback_mode_combobox->currentData().toUInt();

  feedback_scaling_groupbox->setEnabled(
    feedback_mode != JRK_FEEDBACK_MODE_NONE);

  bool analog = feedback_mode == JRK_FEEDBACK_MODE_ANALOG;
  feedback_analog_groupbox->setEnabled(analog || always_analog_fba->isChecked());
  feedback_detect_disconnect_checkbox->setEnabled(analog);
  feedback_wraparound_checkbox->setEnabled(analog);

  bool frequency = feedback_mode == JRK_FEEDBACK_MODE_FREQUENCY;
  fbt_divider_label->setEnabled(frequency);
  fbt_divider_combobox->setEnabled(frequency);

  uint8_t fbt_method = fbt_method_combobox->currentData().toUInt();

  bool timing = fbt_method == JRK_FBT_METHOD_PULSE_TIMING;
  fbt_timing_clock_label->setEnabled(timing);
  fbt_timing_clock_combobox->setEnabled(timing);
  fbt_timing_polarity_label->setEnabled(timing);
  fbt_timing_polarity_combobox->setEnabled(timing);
  fbt_timing_timeout_label->setEnabled(timing);
  fbt_timing_timeout_spinbox->setEnabled(timing);
}

void main_window::set_pid_proportional(uint16_t multiplier, uint8_t exponent)
{
  suppress_events = true;
  pid_proportional_control->set_values(multiplier, exponent);
  suppress_events = false;
}

void main_window::set_pid_integral(uint16_t multiplier, uint8_t exponent)
{
  suppress_events = true;
  pid_integral_control->set_values(multiplier, exponent);
  suppress_events = false;
}

void main_window::set_pid_derivative(uint16_t multiplier, uint8_t exponent)
{
  suppress_events = true;
  pid_derivative_control->set_values(multiplier, exponent);
  suppress_events = false;
}

void main_window::set_pid_period(uint16_t value)
{
  set_spin_box(pid_period_spinbox, value);
}

void main_window::set_integral_limit(uint16_t value)
{
  set_spin_box(integral_limit_spinbox, value);
}

void main_window::set_integral_divider_exponent(uint8_t exponent)
{
  set_u8_combobox(integral_divider_combobox, exponent);
}

void main_window::set_reset_integral(bool enabled)
{
  set_check_box(reset_integral_checkbox, enabled);
}

void main_window::set_feedback_dead_zone(uint8_t value)
{
  set_spin_box(feedback_dead_zone_spinbox, value);
}

void main_window::set_pwm_frequency(uint8_t pwm_frequency)
{
  set_u8_combobox(pwm_frequency_combobox, pwm_frequency);
}

void main_window::set_motor_invert(bool enabled)
{
  set_check_box(motor_invert_checkbox, enabled);
}

void main_window::set_motor_asymmetric(bool checked)
{
  set_check_box(motor_asymmetric_checkbox, checked);
  max_duty_cycle_reverse_spinbox->setEnabled(checked);
  max_acceleration_reverse_spinbox->setEnabled(checked);
  max_deceleration_reverse_spinbox->setEnabled(checked);
  brake_duration_reverse_spinbox->setEnabled(checked);
  current_limit_reverse_spinbox->setEnabled(checked);
  max_current_reverse_spinbox->setEnabled(checked);
}

void main_window::set_max_duty_cycle_forward(uint16_t duty_cycle)
{
  set_spin_box(max_duty_cycle_forward_spinbox, duty_cycle);
}

void main_window::set_max_duty_cycle_reverse(uint16_t duty_cycle)
{
  set_spin_box(max_duty_cycle_reverse_spinbox, duty_cycle);
}

void main_window::set_max_acceleration_forward(uint16_t acceleration)
{
  set_spin_box(max_acceleration_forward_spinbox, acceleration);
}

void main_window::set_max_acceleration_reverse(uint16_t acceleration)
{
  set_spin_box(max_acceleration_reverse_spinbox, acceleration);
}

void main_window::set_max_deceleration_forward(uint16_t acceleration)
{
  set_spin_box(max_deceleration_forward_spinbox, acceleration);
}

void main_window::set_max_deceleration_reverse(uint16_t acceleration)
{
  set_spin_box(max_deceleration_reverse_spinbox, acceleration);
}

void main_window::set_brake_duration_forward(uint32_t brake_duration)
{
  set_spin_box(brake_duration_forward_spinbox, brake_duration);
}

void main_window::set_brake_duration_reverse(uint32_t brake_duration)
{
  set_spin_box(brake_duration_reverse_spinbox, brake_duration);
}

void main_window::set_current_limit_code_forward(uint16_t current_limit)
{
  set_spin_box(current_limit_forward_spinbox, current_limit);
}

void main_window::set_current_limit_code_reverse(uint16_t current_limit)
{
  set_spin_box(current_limit_reverse_spinbox, current_limit);
}

void main_window::get_recommended_current_limit_codes(uint32_t product)
{
  const std::vector<uint16_t> code_table =
    jrk::get_recommended_encoded_hard_current_limits(product);

  QMap<int, int> mapping;
  for (uint16_t code : code_table)
  {
    uint32_t current = controller->current_limit_code_to_ma(code);

    mapping.insert(code, current);
  }

  current_limit_forward_spinbox->set_mapping(mapping);
  current_limit_reverse_spinbox->set_mapping(mapping);
}

void main_window::set_max_current_forward(uint16_t current)
{
  set_spin_box(max_current_forward_spinbox, current);
}

void main_window::set_max_current_reverse(uint16_t current)
{
  set_spin_box(max_current_reverse_spinbox, current);
}

void main_window::set_current_offset_calibration(int16_t cal)
{
  set_spin_box(current_offset_calibration_spinbox, cal);
}

void main_window::set_current_scale_calibration(int16_t cal)
{
  set_spin_box(current_scale_calibration_spinbox, cal);
}

void main_window::set_current_samples_exponent(uint8_t exponent)
{
  set_u8_combobox(current_samples_combobox, exponent);
}

void main_window::set_overcurrent_threshold(uint8_t threshold)
{
  set_spin_box(overcurrent_threshold_spinbox, threshold);
}

void main_window::set_max_duty_cycle_while_feedback_out_of_range(uint16_t value)
{
  set_spin_box(max_duty_cycle_while_feedback_out_of_range_spinbox, value);
}

void main_window::set_coast_when_off(bool value)
{
  suppress_events = true;
  QAbstractButton * radio = coast_when_off_button_group->button(value);
  if (radio)
  {
    radio->setChecked(true);
  }
  else
  {
    // This should never happen.
    assert(0);
  }
  suppress_events = false;
}

void main_window::set_error_enable(uint16_t enable, uint16_t latch)
{
  suppress_events = true;

  for (error_row & row : error_rows)
  {
    if ((enable >> row.error_number & 1) || row.always_enabled)
    {
      if ((latch >> row.error_number & 1) || row.always_latched)
      {
        row.latched_radio->setChecked(true);
      }
      else
      {
        row.enabled_radio->setChecked(true);
      }
    }
    else
    {
      row.disabled_radio->setChecked(true);
    }
  }

  suppress_events = false;
}

void main_window::set_error_hard(uint16_t hard)
{
  for (error_row & row : error_rows)
  {
    bool is_hard = hard >> row.error_number & 1;
    set_check_box(row.error_hard, is_hard || row.always_hard);
  }
}

void main_window::set_error_flags_halting(uint16_t error_flags_halting)
{
  error_flags_halting_value->setText(QString::fromStdString(
    convert_error_flags_to_hex_string(error_flags_halting)));

  for (error_row & row : error_rows)
  {
    // setStyleSheet() is expensive, so only call it if something actually
    // changed. Check if there's currently a stylesheet applied and decide
    // whether we need to do anything based on that.
    bool styled = !row.stopping_value->styleSheet().isEmpty();

    if (error_flags_halting >> row.error_number & 1)
    {
      row.stopping_value->setText(tr("Yes"));
      if (!styled)
      {
        row.stopping_value->setStyleSheet(
          ":enabled { background-color: red; color: white; }");
      }
    }
    else
    {
      row.stopping_value->setText(tr("No"));
      if (styled)
      {
        row.stopping_value->setStyleSheet("");
      }
    }
  }
}

void main_window::increment_errors_occurred(uint16_t errors_occurred)
{
  for (error_row & row : error_rows)
  {
    if (errors_occurred >> row.error_number & 1)
    {
      row.count++;
      row.count_value->setText(QString::number(row.count));
    }
  }
}

void main_window::reset_error_counts()
{
  for (error_row & row : error_rows)
  {
    row.count = 0;
    row.count_value->setText("-");
  }
}

void main_window::set_disable_i2c_pullups(bool enabled)
{
  set_check_box(disable_i2c_pullups, enabled);
}

void main_window::set_analog_sda_pullup(bool enabled)
{
  set_check_box(analog_sda_pullup, enabled);
}

void main_window::set_always_analog_sda(bool enabled)
{
  set_check_box(always_analog_sda, enabled);
}

void main_window::set_always_analog_fba(bool enabled)
{
  set_check_box(always_analog_fba, enabled);
}

void main_window::set_never_sleep(bool enabled)
{
  set_check_box(never_sleep_checkbox, enabled);
}

void main_window::set_vin_calibration(int16_t vin_calibration)
{
  set_spin_box(vin_calibration_value, vin_calibration);
}

void main_window::set_serial_baud_rate(uint32_t serial_baud_rate)
{
  set_spin_box(input_uart_fixed_baud_spinbox, serial_baud_rate);
}

void main_window::set_serial_device_number(uint8_t serial_device_number)
{
  set_spin_box(input_device_spinbox, serial_device_number);
}

void main_window::set_tab_pages_enabled(bool enabled)
{
  variables_box->setEnabled(enabled);
  manual_target_box->setEnabled(enabled);

  for (int i = 1; i < tab_widget->count(); i++)
  {
    tab_widget->widget(i)->setEnabled(enabled);
  }
}

void main_window::set_restore_defaults_enabled(bool enabled)
{
  restore_defaults_action->setEnabled(enabled);
}

void main_window::set_reload_settings_enabled(bool enabled)
{
  reload_settings_action->setEnabled(enabled);
}

void main_window::set_open_save_settings_enabled(bool enabled)
{
  open_settings_action->setEnabled(enabled);
  save_settings_action->setEnabled(enabled);
}

void main_window::set_disconnect_enabled(bool enabled)
{
  disconnect_action->setEnabled(enabled);
}

void main_window::set_stop_motor_enabled(bool enabled)
{
  stop_motor_action->setEnabled(enabled);
  stop_motor_button->setEnabled(enabled);
}

void main_window::set_run_motor_enabled(bool enabled)
{
  run_motor_action->setEnabled(enabled);
  run_motor_button->setEnabled(enabled);
}

bool main_window::motor_asymmetric_checked()
{
  return motor_asymmetric_checkbox->isChecked();
}

void main_window::update_graph(uint32_t up_time)
{
  graph->plot_data(up_time);
}

void main_window::reset_graph()
{
  graph->clear_graphs();
}

void main_window::set_u8_combobox(QComboBox * combo, uint8_t value)
{
  suppress_events = true;
  combo->setCurrentIndex(combo->findData(value));
  suppress_events = false;
}

void main_window::set_spin_box(QSpinBox * spin, int value)
{
  // Only set the QSpinBox's value if the new value is numerically different.
  // This prevents, for example, a value of "0000" from being changed to "0"
  // while you're trying to change "10000" to "20000".
  if (spin->value() != value)
  {
    suppress_events = true;
    spin->setValue(value);
    suppress_events = false;
  }
}

void main_window::set_double_spin_box(QDoubleSpinBox * spin, double value)
{
  // Only set the QSpinBox's value if the new value is numerically different.
  // This prevents, for example, a value of "0000" from being changed to "0"
  // while you're trying to change "10000" to "20000".
  if (spin->value() != value)
  {
    suppress_events = true;
    spin->setValue(value);
    suppress_events = false;
  }
}

void main_window::set_check_box(QCheckBox * check, bool value)
{
  suppress_events = true;
  check->setChecked(value);
  suppress_events = false;
}

void main_window::center_at_startup_if_needed()
{
  // Center the window.  This fixes a strange bug on the Raspbian Jessie where
  // the window would appear in the upper left with its title bar off the
  // screen.  On other platforms, the default window position did not make much
  // sense, so it is nice to center it.
  //
  // In case this causes problems, you can set the JRK2GUI_CENTER environment
  // variable to "N".
  //
  // NOTE: This position issue on Raspbian is a bug in Qt that should be fixed.
  auto env = QProcessEnvironment::systemEnvironment();
  if (env.value("JRK2GUI_CENTER") != "N")
  {
    setGeometry(
      QStyle::alignedRect(
        Qt::LeftToRight,
        Qt::AlignCenter,
        size(),
        qApp->desktop()->availableGeometry()
        )
      );
  }
}

void main_window::showEvent(QShowEvent * event)
{
  if (!start_event_reported)
  {
    start_event_reported = true;
    center_at_startup_if_needed();
    controller->start();
  }
}

void main_window::closeEvent(QCloseEvent * event)
{
  if (!controller->exit())
  {
    // User canceled exit when prompted about settings that have not been applied.
    event->ignore();
  }
  else
    qApp->quit();
}

void main_window::on_update_timer_timeout()
{
  controller->update();
  emit controller_updated();
}

void main_window::restore_graph_preview()
{
  graph->set_preview_mode(true);

  horizontal_layout->addWidget(graph->custom_plot, 1);
  preview_frame->setFrameShape(QFrame::Box);
}

void main_window::preview_pane_clicked()
{
  horizontal_layout->removeWidget(graph);
  preview_frame->setFrameShape(QFrame::NoFrame);
  if(popout_graph_window == 0)
  {
    popout_graph_window = new graph_window(this);
    connect(popout_graph_window, SIGNAL(pass_widget()), this,
    SLOT(restore_graph_preview()));
  }

  popout_graph_window->receive_widget(graph);
  popout_graph_window->raise_window();
}

void main_window::on_device_name_value_linkActivated()
{
  on_documentation_action_triggered();
}

void main_window::on_documentation_action_triggered()
{
  QDesktopServices::openUrl(QUrl(DOCUMENTATION_URL));
}

void main_window::on_about_action_triggered()
{
  QMessageBox::about(this, tr("About") + " " + windowTitle(),
    QString("<h2>") + windowTitle() + "</h2>" +
    tr("<h4>Version %1</h4>"
      "<h4>Copyright &copy; %2 Pololu Corporation</h4>"
      "<p>See LICENSE.html for copyright and license information.</p>"
      "<p><a href=\"%3\">Online documentation</a></p>")
    .arg(SOFTWARE_VERSION_STRING, SOFTWARE_YEAR, DOCUMENTATION_URL));
}

void main_window::on_device_list_value_currentIndexChanged(int index)
{
  if (suppress_events) { return; }

  QString id = device_list_value->itemData(index).toString();
  controller->connect_device_with_os_id(id.toStdString());
}

void main_window::on_apply_settings_action_triggered()
{
  controller->apply_settings();
}

void main_window::on_upgrade_firmware_action_triggered()
{
  controller->upgrade_firmware();
}

void main_window::upgrade_firmware_complete()
{
  controller->upgrade_firmware_complete();
}

void main_window::on_run_motor_action_triggered()
{
  controller->run_motor();
}

void main_window::on_stop_motor_action_triggered()
{
  controller->stop_motor();
}

void main_window::on_clear_current_chopping_count_action_triggered()
{
  controller->clear_current_chopping_count();
}

void main_window::on_set_target_button_clicked()
{
  controller->set_target(manual_target_entry_value->value());
}

void main_window::on_auto_set_target_check_stateChanged(int state)
{
  if (suppress_events) { return; }

  if (state == Qt::Checked)
  {
    on_set_target_button_clicked();
  }
}

void main_window::on_manual_target_scroll_bar_valueChanged(int value)
{
  if (suppress_events) { return; }
  manual_target_entry_value->setValue(value);
}

void main_window::on_manual_target_entry_value_valueChanged(int value)
{
  if (suppress_events) { return; }

  suppress_events = true;
  manual_target_scroll_bar->setValue(value);
  suppress_events = false;

  if (auto_set_target_check->isChecked())
  {
    on_set_target_button_clicked();
  }
}

void main_window::on_manual_target_return_key_shortcut_activated()
{
  if (manual_target_scroll_bar->hasFocus())
  {
    // Enter was pressed on the scroll bar.
    on_set_target_button_clicked();
  }
  else if (manual_target_entry_value->hasFocus())
  {
    // Enter was pressed on the target entry box.
    suppress_events = true;
    manual_target_entry_value->interpretText();
    manual_target_entry_value->selectAll();
    manual_target_scroll_bar->setValue(manual_target_entry_value->value());
    suppress_events = false;
    on_set_target_button_clicked();
  }
}

void main_window::on_open_settings_action_triggered()
{
  QString filename = QFileDialog::getOpenFileName(this,
    tr("Open Settings File"), directory_hint + "/jrk_settings.txt",
    tr("Text files (*.txt)"));

  if (!filename.isNull())
  {
    directory_hint = QFileInfo(filename).canonicalPath();
    controller->open_settings_from_file(filename.toStdString());
  }
}

void main_window::on_save_settings_action_triggered()
{
  QString filename = QFileDialog::getSaveFileName(this,
    tr("Save Settings File"), directory_hint + "/jrk_settings.txt",
    tr("Text files (*.txt)"));

  if (!filename.isNull())
  {
    directory_hint = QFileInfo(filename).canonicalPath();
    controller->save_settings_to_file(filename.toStdString());
  }
}

void main_window::on_disconnect_action_triggered()
{
  controller->disconnect_device();
}

void main_window::on_reload_settings_action_triggered()
{
  controller->reload_settings();
}

void main_window::on_restore_defaults_action_triggered()
{
  controller->restore_default_settings();
}

void main_window::on_input_mode_combobox_currentIndexChanged(int index)
{
  if (suppress_events) { return; }
  uint8_t input_mode = input_mode_combobox->itemData(index).toUInt();
  controller->handle_input_mode_input(input_mode);
}

void main_window::on_input_analog_samples_combobox_currentIndexChanged(int index)
{
  if (suppress_events) { return; }
  uint8_t exponent = input_analog_samples_combobox->itemData(index).toUInt();
  controller->handle_input_analog_samples_exponent_input(exponent);
}

void main_window::on_input_invert_checkbox_stateChanged(int state)
{
  if (suppress_events) { return; }
  controller->handle_input_invert_input(state == Qt::Checked);
}

void main_window::on_input_detect_disconnect_checkbox_stateChanged(int state)
{
  if (suppress_events) { return; }
  controller->handle_input_detect_disconnect_input(state == Qt::Checked);
}

void main_window::on_input_serial_mode_button_group_buttonToggled(int id, bool checked)
{
  if (suppress_events) { return; }
  if (checked) { controller->handle_input_serial_mode_input(id); }
}

void main_window::on_input_uart_fixed_baud_spinbox_valueChanged(int value)
{
  if (suppress_events) { return; }
  controller->handle_input_uart_fixed_baud_input(value);
}

void main_window::on_input_enable_crc_checkbox_stateChanged(int state)
{
  if (suppress_events) { return; }
  controller->handle_input_enable_crc_input(state == Qt::Checked);
}

void main_window::on_input_device_spinbox_valueChanged(int value)
{
  if (suppress_events) { return; }
  controller->handle_input_device_input(value);
}

void main_window::on_input_device_number_checkbox_stateChanged(int state)
{
  if (suppress_events) { return; }
  controller->handle_input_device_number_input(state == Qt::Checked);
}

void main_window::on_input_timeout_spinbox_valueChanged(double value)
{
  if (suppress_events) { return; }
  controller->handle_serial_timeout_input(qRound(value * 100) * 10);
}

void main_window::on_input_disable_compact_protocol_checkbox_stateChanged(int state)
{
  if (suppress_events) { return; }
  controller->handle_input_disable_compact_protocol_input(state == Qt::Checked);
}

void main_window::on_input_error_minimum_spinbox_valueChanged(int value)
{
  if (suppress_events) { return; }
  controller->handle_input_error_minimum_input(value);
}

void main_window::on_input_error_maximum_spinbox_valueChanged(int value)
{
  if (suppress_events) { return; }
  controller->handle_input_error_maximum_input(value);
}

void main_window::on_input_minimum_spinbox_valueChanged(int value)
{
  if (suppress_events) { return; }
  controller->handle_input_minimum_input(value);
}

void main_window::on_input_maximum_spinbox_valueChanged(int value)
{
  if (suppress_events) { return; }
  controller->handle_input_maximum_input(value);
}

void main_window::on_input_neutral_minimum_spinbox_valueChanged(int value)
{
  if (suppress_events) { return; }
  controller->handle_input_neutral_minimum_input(value);
}

void main_window::on_input_neutral_maximum_spinbox_valueChanged(int value)
{
  if (suppress_events) { return; }
  controller->handle_input_neutral_maximum_input(value);
}

void main_window::on_input_output_minimum_spinbox_valueChanged(int value)
{
  if (suppress_events) { return; }
  controller->handle_output_minimum_input(value);
}

void main_window::on_input_output_neutral_spinbox_valueChanged(int value)
{
  if (suppress_events) { return; }
  controller->handle_output_neutral_input(value);
}

void main_window::on_input_output_maximum_spinbox_valueChanged(int value)
{
  if (suppress_events) { return; }
  controller->handle_output_maximum_input(value);
}

void main_window::on_input_scaling_degree_combobox_currentIndexChanged(int index)
{
  if (suppress_events) { return; }
  uint8_t input_scaling_degree = input_scaling_degree_combobox->itemData(index).toUInt();
  controller->handle_input_scaling_degree_input(input_scaling_degree);
}

void main_window::on_input_reset_range_button_clicked()
{
  controller->handle_input_error_minimum_input(0);
  controller->handle_input_error_maximum_input(4095);
  controller->handle_input_minimum_input(0);
  controller->handle_input_maximum_input(4095);
  controller->handle_input_neutral_minimum_input(2048);
  controller->handle_input_neutral_maximum_input(2048);
  controller->handle_output_minimum_input(0);
  controller->handle_output_neutral_input(2048);
  controller->handle_output_maximum_input(4095);
  controller->handle_input_invert_input(false);
}

void main_window::on_input_learn_button_clicked()
{
  controller->handle_input_learn();
}

void main_window::on_feedback_mode_combobox_currentIndexChanged(int index)
{
  if (suppress_events) { return; }
  uint8_t feedback_mode = feedback_mode_combobox->itemData(index).toUInt();
  controller->handle_feedback_mode_input(feedback_mode);
}

void main_window::on_feedback_invert_checkbox_stateChanged(int state)
{
  if (suppress_events) { return; }
  controller->handle_feedback_invert_input(state == Qt::Checked);
}

void main_window::on_feedback_error_minimum_spinbox_valueChanged(int value)
{
  if (suppress_events) { return; }
  controller->handle_feedback_error_minimum_input(value);
}

void main_window::on_feedback_error_maximum_spinbox_valueChanged(int value)
{
  if (suppress_events) { return; }
  controller->handle_feedback_error_maximum_input(value);
}

void main_window::on_feedback_maximum_spinbox_valueChanged(int value)
{
  if (suppress_events) { return; }
  controller->handle_feedback_maximum_input(value);
}

void main_window::on_feedback_minimum_spinbox_valueChanged(int value)
{
  if (suppress_events) { return; }
  controller->handle_feedback_minimum_input(value);
}

void main_window::on_feedback_reset_range_button_clicked()
{
  controller->handle_feedback_error_maximum_input(4095);
  controller->handle_feedback_maximum_input(4095);
  controller->handle_feedback_minimum_input(0);
  controller->handle_feedback_error_minimum_input(0);
}

void main_window::on_feedback_analog_samples_combobox_currentIndexChanged(int index)
{
  if (suppress_events) { return; }
  uint8_t exponent = feedback_analog_samples_combobox->itemData(index).toUInt();
  controller->handle_feedback_analog_samples_exponent_input(exponent);
}

void main_window::on_feedback_detect_disconnect_checkbox_stateChanged(int state)
{
  if (suppress_events) { return; }
  controller->handle_feedback_detect_disconnect_input(state == Qt::Checked);
}

void main_window::on_feedback_wraparound_checkbox_stateChanged(int state)
{
  if (suppress_events) { return; }
  controller->handle_feedback_wraparound_input(state == Qt::Checked);
}

void main_window::on_fbt_method_combobox_currentIndexChanged(int index)
{
  if (suppress_events) { return; }
  uint8_t mode = fbt_method_combobox->itemData(index).toUInt();
  controller->handle_fbt_method_input(mode);
}

void main_window::on_fbt_timing_clock_combobox_currentIndexChanged(int index)
{
  if (suppress_events) { return; }
  uint8_t clock = fbt_timing_clock_combobox->itemData(index).toUInt();
  controller->handle_fbt_timing_clock_input(clock);
}

void main_window::on_fbt_timing_polarity_combobox_currentIndexChanged(int index)
{
  if (suppress_events) { return; }
  bool polarity = fbt_timing_polarity_combobox->itemData(index).toUInt();
  controller->handle_fbt_timing_polarity_input(polarity);
}

void main_window::on_fbt_timing_timeout_spinbox_valueChanged(int value)
{
  if (suppress_events) { return; }
  controller->handle_fbt_timing_timeout_input(value);
}

void main_window::on_fbt_samples_spinbox_valueChanged(int value)
{
  if (suppress_events) { return; }
  controller->handle_fbt_samples_input(value);
}

void main_window::on_fbt_divider_combobox_currentIndexChanged(int index)
{
  if (suppress_events) { return; }
  uint8_t exponent = fbt_divider_combobox->itemData(index).toUInt();
  controller->handle_fbt_divider_exponent_input(exponent);
}

void main_window::on_feedback_learn_button_clicked()
{
  run_feedback_wizard(this);
}

void main_window::on_pid_proportional_control_values_changed(int multiplier, int exponent)
{
  if (suppress_events) { return; }
  controller->handle_pid_proportional_input(multiplier, exponent);
}

void main_window::on_pid_integral_control_values_changed(int multiplier, int exponent)
{
  if (suppress_events) { return; }
  controller->handle_pid_integral_input(multiplier, exponent);
}

void main_window::on_pid_derivative_control_values_changed(int multiplier, int exponent)
{
  if (suppress_events) { return; }
  controller->handle_pid_derivative_input(multiplier, exponent);
}

void main_window::on_pid_period_spinbox_valueChanged(int value)
{
  if (suppress_events) { return; }
  controller->handle_pid_period_input(value);
}

void main_window::on_integral_limit_spinbox_valueChanged(int value)
{
  if (suppress_events) { return; }
  controller->handle_integral_limit_input(value);
}

void main_window::on_integral_divider_combobox_currentIndexChanged(int value)
{
  if (suppress_events) { return; }
  controller->handle_integral_divider_exponent_input(value);
}

void main_window::on_reset_integral_checkbox_stateChanged(int state)
{
  if (suppress_events) { return; }
  controller->handle_reset_integral_input(state == Qt::Checked);
}

void main_window::on_feedback_dead_zone_spinbox_valueChanged(int value)
{
  if (suppress_events) { return; }
  controller->handle_feedback_dead_zone_input(value);
}

void main_window::on_pwm_frequency_combobox_currentIndexChanged(int index)
{
  if (suppress_events) { return; }
  uint8_t pwm_frequency = pwm_frequency_combobox->itemData(index).toUInt();
  controller->handle_pwm_frequency_input(pwm_frequency);
}

void main_window::on_motor_invert_checkbox_stateChanged(int state)
{
  if (suppress_events) { return; }
  controller->handle_motor_invert_input(state == Qt::Checked);
}

void main_window::on_motor_asymmetric_checkbox_stateChanged(int state)
{
  if (suppress_events) { return; }
  controller->handle_motor_asymmetric_input(state == Qt::Checked);
}

void main_window::on_max_duty_cycle_forward_spinbox_valueChanged(int value)
{
  if (suppress_events) { return; }
  controller->handle_max_duty_cycle_forward_input(value);
}

void main_window::on_max_duty_cycle_reverse_spinbox_valueChanged(int value)
{
  if (suppress_events) { return; }
  controller->handle_max_duty_cycle_reverse_input(value);
}

void main_window::on_max_acceleration_forward_spinbox_valueChanged(int value)
{
  if (suppress_events) { return; }
  controller->handle_max_acceleration_forward_input(value);
}

void main_window::on_max_acceleration_reverse_spinbox_valueChanged(int value)
{
  if (suppress_events) { return; }
  controller->handle_max_acceleration_reverse_input(value);
}

void main_window::on_max_deceleration_forward_spinbox_valueChanged(int value)
{
  if (suppress_events) { return; }
  controller->handle_max_deceleration_forward_input(value);
}

void main_window::on_max_deceleration_reverse_spinbox_valueChanged(int value)
{
  if (suppress_events) { return; }
  controller->handle_max_deceleration_reverse_input(value);
}

void main_window::on_brake_duration_forward_spinbox_valueChanged(int value)
{
  if (suppress_events) { return; }
  controller->handle_brake_duration_forward_input(value);
}

void main_window::on_brake_duration_reverse_spinbox_valueChanged(int value)
{
  if (suppress_events) { return; }
  controller->handle_brake_duration_reverse_input(value);
}

void main_window::on_current_limit_forward_spinbox_valueChanged(int value)
{
  if (suppress_events) { return; }
  controller->handle_current_limit_forward_input(value);
}

void main_window::on_current_limit_reverse_spinbox_valueChanged(int value)
{
  if (suppress_events) { return; }
  controller->handle_current_limit_reverse_input(value);
}

void main_window::on_max_current_forward_spinbox_valueChanged(int value)
{
  if (suppress_events) { return; }
  controller->handle_max_current_forward_input(value);
}

void main_window::on_max_current_reverse_spinbox_valueChanged(int value)
{
  if (suppress_events) { return; }
  controller->handle_max_current_reverse_input(value);
}
void main_window::on_current_offset_calibration_spinbox_valueChanged(int value)
{
  if (suppress_events) { return; }
  controller->handle_current_offset_calibration_input(value);
}

void main_window::on_current_scale_calibration_spinbox_valueChanged(int value)
{
  if (suppress_events) { return; }
  controller->handle_current_scale_calibration_input(value);
}

void main_window::on_current_samples_combobox_currentIndexChanged(int index)
{
  if (suppress_events) { return; }
  uint8_t exponent = current_samples_combobox->itemData(index).toUInt();
  controller->handle_current_samples_exponent_input(exponent);
}

void main_window::on_overcurrent_threshold_spinbox_valueChanged(int value)
{
  if (suppress_events) { return; }
  controller->handle_overcurrent_threshold_input(value);
}

void main_window::on_max_duty_cycle_while_feedback_out_of_range_spinbox_valueChanged(
  int value)
{
  if (suppress_events) { return; }
  controller->handle_max_duty_cycle_while_feedback_out_of_range_input(value);
}

void main_window::on_coast_when_off_button_group_buttonToggled(int id, bool checked)
{
  if (suppress_events) { return; }
  if (checked) { controller->handle_coast_when_off_input(id); }
}

void main_window::error_enable_group_buttonToggled(int id, int index)
{
  if (suppress_events) { return; }
  controller->handle_error_enable_input(index, id);
}

void main_window::error_hard_stateChanged(int state, int index)
{
  if (suppress_events) { return; }
  controller->handle_error_hard_input(index, state == Qt::Checked);
}

void main_window::on_errors_clear_errors_clicked()
{
  if (suppress_events) { return; }
  controller->handle_clear_errors_input();
}

void main_window::on_errors_reset_counts_clicked()
{
  if (suppress_events) { return; }
  reset_error_counts();
}

void main_window::on_disable_i2c_pullups_stateChanged(int state)
{
  if (suppress_events) { return; }
  controller->handle_disable_i2c_pullups_input(state == Qt::Checked);
}

void main_window::on_analog_sda_pullup_stateChanged(int state)
{
  if (suppress_events) { return; }
  controller->handle_analog_sda_pullup_input(state == Qt::Checked);
}

void main_window::on_always_analog_sda_stateChanged(int state)
{
  if (suppress_events) { return; }
  controller->handle_always_analog_sda_input(state == Qt::Checked);
}

void main_window::on_always_analog_fba_stateChanged(int state)
{
  if (suppress_events) { return; }
  controller->handle_always_analog_fba_input(state == Qt::Checked);
}

void main_window::on_never_sleep_checkbox_stateChanged(int state)
{
  if (suppress_events) { return; }
  controller->handle_never_sleep_input(state == Qt::Checked);
}

void main_window::on_vin_calibration_value_valueChanged(int value)
{
  if (suppress_events) { return; }
  controller->handle_vin_calibration_input(value);
}

void main_window::setup_ui()
{
  setObjectName("main_window");
  setWindowTitle("Pololu Jrk G2 Configuration Utility");

  setup_style_sheet();

  directory_hint = QDir::homePath();

  update_timer = new QTimer(this);
  update_timer->setObjectName("update_timer");

  central_widget = new QWidget();
  central_widget->setObjectName("central_widget");
  setCentralWidget(central_widget);

  setup_menu_bar();

  header_layout = new QHBoxLayout();

  device_list_label = new QLabel();
  device_list_label->setText(tr("Connected to:"));

  device_list_value = new QComboBox();
  device_list_value->setObjectName("device_list_value");
  device_list_value->addItem(tr("Not connected"), QString()); // null value

  connection_status_value = new QLabel();

  // Make the device list wide enough to display the short name and serial
  // number of the Jrk.
  {
    QComboBox tmp_box;
    tmp_box.addItem("99v99 #1234567890123456");
    device_list_value->setMinimumWidth(tmp_box.sizeHint().width() * 105 / 100);
  }

  main_window_layout = new QVBoxLayout();
  main_window_layout->setObjectName("main_window_layout");

  tab_widget = new QTabWidget();
  tab_widget->addTab(setup_status_tab(), tr("Status"));
  tab_widget->addTab(setup_input_tab(), tr("Input"));
  tab_widget->addTab(setup_feedback_tab(), tr("Feedback"));
  tab_widget->addTab(setup_pid_tab(), tr("PID"));
  tab_widget->addTab(setup_motor_tab(), tr("Motor"));
  tab_widget->addTab(setup_errors_tab(), tr("Errors"));
  tab_widget->addTab(setup_advanced_tab(), tr("Advanced"));

  // Let the user specify which tab to start on.  Handy for development.
  auto env = QProcessEnvironment::systemEnvironment();
  tab_widget->setCurrentIndex(env.value("JRK2GUI_TAB").toInt());

  stop_motor_button = new QPushButton();
  stop_motor_button->setObjectName("stop_motor_button");
  stop_motor_button->setText(tr("&Stop motor"));
  stop_motor_button->setStyleSheet(
    ":enabled { background-color: red; color: white; font-weight: bold; }");

  run_motor_button = new QPushButton();
  run_motor_button->setObjectName("run_motor_button");
  run_motor_button->setText(tr("&Run motor"));
  run_motor_button->setStyleSheet(
    ":enabled { background-color: green; color: white; font-weight: bold; }");

  motor_status_value = new elided_label();

  apply_settings_button = new QPushButton();
  apply_settings_button->setObjectName("apply_settings");
  apply_settings_button->setText(tr("&Apply settings"));

  QHBoxLayout *footer_layout = new QHBoxLayout();
  footer_layout->addWidget(stop_motor_button, 0, Qt::AlignLeft);
  footer_layout->addWidget(run_motor_button, 0, Qt::AlignLeft);
  footer_layout->addWidget(motor_status_value, 1);
  footer_layout->addWidget(apply_settings_button, 0, Qt::AlignRight);

  QHBoxLayout *header_layout = new QHBoxLayout();
  header_layout->addWidget(device_list_label, 0);
  header_layout->addWidget(device_list_value, 0);
  header_layout->addWidget(connection_status_value, 1);

  main_window_layout->addLayout(header_layout, 0);
  main_window_layout->addWidget(tab_widget, 0);
  main_window_layout->addLayout(footer_layout, 0);

  connect(stop_motor_button, SIGNAL(clicked()),
    stop_motor_action, SLOT(trigger()));

  connect(run_motor_button, SIGNAL(clicked()),
    run_motor_action, SLOT(trigger()));

  connect(apply_settings_button, SIGNAL(clicked()),
    apply_settings_action, SLOT(trigger()));

  central_widget->setLayout(main_window_layout);

  QMetaObject::connectSlotsByName(this);
}

void main_window::setup_style_sheet()
{
  QString style_name = QApplication::style()->objectName();
  QString stylesheet;

  // Make buttons a little bit bigger so they're easier to click.  However, this
  // causes problems with the native Macintosh style, making the buttons
  // actually look narrower.
  if (style_name != "macintosh")
  {
    stylesheet += "QPushButton { padding: 0.3em 1em; }\n";
  }

<<<<<<< HEAD
  // By default, the fusion style makes the scroll bar look bad, having a border
  // on the top but no borders on the bottom.  This line seems to make it use a
  // totally different style which makes it look more like a normal Windows
  // scrollbar, and thus better.
=======
  // By default, the fusion style makes the scroll bar look bad, having a border on the
  // top but no borders on the bottom.  This line seems to make it use a totally different
  // style which makes it look more like a normal Windows scrollbar, and thus better.
>>>>>>> 17d7e42a
  if (style_name == "fusion")
  {
    stylesheet += "QScrollBar#manual_target_scroll_bar { border: 0; }\n";
  }

  setStyleSheet(stylesheet);
}

void main_window::setup_menu_bar()
{
  menu_bar = new QMenuBar();
  setMenuBar(menu_bar);

  file_menu = menu_bar->addMenu("");
  file_menu->setTitle(tr("&File"));

  device_menu = menu_bar->addMenu("");
  device_menu->setTitle(tr("&Device"));

  window_menu = menu_bar->addMenu("");
  window_menu->setTitle(tr("&Window"));

  help_menu = menu_bar->addMenu("");
  help_menu->setTitle(tr("&Help"));

  open_settings_action = new QAction(this);
  open_settings_action->setObjectName("open_settings_action");
  open_settings_action->setText(tr("&Open settings file..."));
  open_settings_action->setShortcut(Qt::CTRL + Qt::Key_O);

  save_settings_action = new QAction(this);
  save_settings_action->setObjectName("save_settings_action");
  save_settings_action->setText(tr("&Save settings file..."));
  save_settings_action->setShortcut(Qt::CTRL + Qt::Key_S);

  exit_action = new QAction(this);
  exit_action->setObjectName("exit_action");
  exit_action->setText(tr("E&xit"));
  exit_action->setShortcut(QKeySequence::Quit);
  connect(exit_action, SIGNAL(triggered()), this, SLOT(close()));

  disconnect_action = new QAction(this);
  disconnect_action->setObjectName("disconnect_action");
  disconnect_action->setText(tr("&Disconnect"));
  disconnect_action->setShortcut(Qt::CTRL + Qt::Key_D);

  stop_motor_action = new QAction(this);
  stop_motor_action->setObjectName("stop_motor_action");
  stop_motor_action->setText(tr("&Stop motor"));

  run_motor_action = new QAction(this);
  run_motor_action->setObjectName("run_motor_action");
  run_motor_action->setText(tr("Run &motor"));

  clear_current_chopping_count_action = new QAction(this);
  clear_current_chopping_count_action->setObjectName(
    "clear_current_chopping_count_action");
  clear_current_chopping_count_action->setText(
    tr("&Clear current chopping count"));

  reload_settings_action = new QAction(this);
  reload_settings_action->setObjectName("reload_settings_action");
  reload_settings_action->setText(tr("Re&load settings from device"));

  restore_defaults_action = new QAction(this);
  restore_defaults_action->setObjectName("restore_defaults_action");
  restore_defaults_action->setText(tr("&Restore default settings"));

  apply_settings_action = new QAction(this);
  apply_settings_action->setObjectName("apply_settings_action");
  apply_settings_action->setText(tr("&Apply settings"));
  apply_settings_action->setShortcut(Qt::CTRL + Qt::Key_P);

  upgrade_firmware_action = new QAction(this);
  upgrade_firmware_action->setObjectName("upgrade_firmware_action");
  upgrade_firmware_action->setText(tr("&Upgrade firmware..."));

  graph_action = new QAction(this);
  graph_action->setObjectName("graph_action");
  graph_action->setText(tr("&Graph"));
  graph_action->setShortcut(Qt::CTRL + Qt::Key_G);
  connect(graph_action, SIGNAL(triggered()), this, SLOT(preview_pane_clicked()));

  documentation_action = new QAction(this);
  documentation_action->setObjectName("documentation_action");
  documentation_action->setText(tr("&Online documentation..."));
  documentation_action->setShortcut(QKeySequence::HelpContents);

  about_action = new QAction(this);
  about_action->setObjectName("about_action");
  about_action->setText(tr("&About..."));
  about_action->setShortcut(QKeySequence::WhatsThis);

  file_menu->addAction(open_settings_action);
  file_menu->addAction(save_settings_action);
  file_menu->addSeparator();
  file_menu->addAction(exit_action);

  device_menu->addAction(disconnect_action);
  device_menu->addSeparator();
  device_menu->addAction(stop_motor_action);
  device_menu->addAction(run_motor_action);
  device_menu->addAction(clear_current_chopping_count_action);
  device_menu->addSeparator();
  device_menu->addAction(reload_settings_action);
  device_menu->addAction(restore_defaults_action);
  device_menu->addAction(apply_settings_action);
  device_menu->addSeparator();
  device_menu->addAction(upgrade_firmware_action);

  window_menu->addAction(graph_action);

  help_menu->addAction(documentation_action);
  help_menu->addAction(about_action);
}

QSpacerItem * main_window::setup_vertical_spacer()
{
  return new QSpacerItem(1, fontMetrics().height());
}

// Sets up labels for a read-only text field.  This is intended for status
// displays that update frequently, so the value_size parameter is required for
// performance reasons.
static void setup_read_only_text_field(QGridLayout * layout,
  int row, int col, int value_col_span,
  const QSize & value_size, QLabel ** label, QLabel ** value)
{
  QLabel * new_value = new QLabel();
  new_value->setTextInteractionFlags(Qt::TextSelectableByMouse);
  new_value->setFixedSize(value_size);

  QLabel * new_label = new QLabel();
  new_label->setBuddy(new_value);

  layout->addWidget(new_label, row, col, Qt::AlignLeft);
  layout->addWidget(new_value, row, col + 1, 1, value_col_span, Qt::AlignLeft);

  if (label) { *label = new_label; }
  if (value) { *value = new_value; }
}

static void setup_read_only_text_field(QGridLayout * layout,
  int row, int col, const QSize & value_size,
  QLabel ** label, QLabel ** value)
{
  setup_read_only_text_field(layout, row, col, 1, value_size, label, value);
}

static void setup_read_only_text_field(QGridLayout * layout,
  int row, const QSize & value_size, QLabel ** label, QLabel ** value)
{
  setup_read_only_text_field(layout, row, 0, 1, value_size, label, value);
}

QWidget * main_window::setup_status_tab()
{
  status_page_widget = new QWidget();
  QGridLayout * layout = new QGridLayout();

  layout->addWidget(setup_variables_box(), 0, 0);
  layout->addWidget(setup_graph(), 0, 1);
  layout->addWidget(setup_manual_target_box(), 1, 0, 1, 3);

  layout->setRowStretch(2, 1);
  layout->setColumnStretch(1, 1);

  status_page_widget->setLayout(layout);
  return status_page_widget;
}

QWidget * main_window::setup_graph()
{
  graph = new graph_widget();
  graph->setObjectName(QStringLiteral("graph"));
  graph->set_preview_mode(true);

  preview_frame = new QFrame();
  preview_frame->setFrameStyle(QFrame::Box | QFrame::Plain);
  preview_frame->setLineWidth(1);

  horizontal_layout = new QHBoxLayout();
  horizontal_layout->addWidget(graph->custom_plot, 1);

  connect(graph->custom_plot, SIGNAL(mousePress(QMouseEvent*)), this,
    SLOT(preview_pane_clicked()));

  preview_frame->setLayout(horizontal_layout);

  return preview_frame;
}

QWidget * main_window::setup_variables_box()
{
  variables_box = new QGroupBox();
  variables_box->setTitle(tr("Variables"));  // TODO: better name?

  QGridLayout * layout = new QGridLayout();

  int row = 0;

  // We set all the value labels to have a fixed size for performance.
  // We set that size based on the largest text we expect any of
  // the labels to hold.
  QSize value_size = QLabel(tr("Software reset (bootloader)")).sizeHint();

  setup_read_only_text_field(layout, row++, value_size,
    &device_name_label, &device_name_value);
  device_name_value->setObjectName("device_name_value");
  device_name_value->setTextInteractionFlags(Qt::TextBrowserInteraction);
  device_name_label->setText(tr("Name:"));

  setup_read_only_text_field(layout, row++, value_size,
    &serial_number_label, &serial_number_value);
  serial_number_label->setText(tr("Serial number:"));

  setup_read_only_text_field(layout, row++, value_size,
    &firmware_version_label, &firmware_version_value);
  firmware_version_label->setText(tr("Firmware version:"));

  setup_read_only_text_field(layout, row++, value_size,
    &cmd_port_label, &cmd_port_value);
  cmd_port_label->setText(tr("Command port:"));

  setup_read_only_text_field(layout, row++, value_size,
    &ttl_port_label, &ttl_port_value);
  ttl_port_label->setText(tr("TTL port:"));

#ifdef __APPLE__
  {
    cmd_port_value->setText("/dev/cu.usbmodem01234567x");
    int width = cmd_port_value->sizeHint().width();
    cmd_port_value->setText("");
    cmd_port_value->setMinimumWidth(width);
    ttl_port_value->setMinimumWidth(width);
  }
#endif

  setup_read_only_text_field(layout, row++, value_size,
    &device_reset_label, &device_reset_value);
  device_reset_label->setText(tr("Last reset:"));

  setup_read_only_text_field(layout, row++, value_size,
    &up_time_label, &up_time_value);
  up_time_label->setText(tr("Up time:"));

  setup_read_only_text_field(layout, row++, value_size,
    &input_label, &input_value);
  input_label->setText(tr("Input:"));

  setup_read_only_text_field(layout, row++, value_size,
    &target_label, &target_value);
  target_label->setText(tr("Target:"));

  setup_read_only_text_field(layout, row++, value_size,
    &feedback_label, &feedback_value);
  feedback_label->setText(tr("Feedback:"));

  setup_read_only_text_field(layout, row++, value_size,
    &scaled_feedback_label, &scaled_feedback_value);
  scaled_feedback_label->setText(tr("Scaled feedback:"));

  setup_read_only_text_field(layout, row++, value_size,
    &error_label, &error_value);
  error_label->setText(tr("Error:"));

  setup_read_only_text_field(layout, row++, value_size,
    &integral_label, &integral_value);
  integral_label->setText(tr("Integral:"));

  setup_read_only_text_field(layout, row++, value_size,
    &duty_cycle_target_label, &duty_cycle_target_value);
  duty_cycle_target_label->setText(tr("Duty cycle target:"));

  setup_read_only_text_field(layout, row++, value_size,
    &duty_cycle_label, &duty_cycle_value);
  duty_cycle_label->setText(tr("Duty cycle:"));

  setup_read_only_text_field(layout, row++, value_size,
    &raw_current_label, &raw_current_value);
  raw_current_label->setText(tr("Raw current:"));

  setup_read_only_text_field(layout, row++, value_size,
    &current_label, &current_value);
  current_label->setText(tr("Current:"));

  // TODO: what kind of current chopping thing do we want to show here?
  // it's not really a log any more
  setup_read_only_text_field(layout, row++, value_size,
    &current_chopping_count_label, &current_chopping_count_value);
  current_chopping_count_label->setText(tr("Current chopping count:"));

  setup_read_only_text_field(layout, row++, value_size,
    &vin_voltage_label, &vin_voltage_value);
  vin_voltage_label->setText(tr("VIN voltage:"));

  setup_read_only_text_field(layout, row++, value_size,
    &pid_period_count_label, &pid_period_count_value);
  pid_period_count_label->setText(tr("PID period count:"));

  setup_read_only_text_field(layout, row++, value_size,
    &pid_period_exceeded_label, &pid_period_exceeded_value);
  pid_period_exceeded_label->setText(tr("PID period exceeded:"));

  setup_read_only_text_field(layout, row++, value_size,
    &error_flags_halting_label, &error_flags_halting_value);
  error_flags_halting_label->setText(tr("Errors:"));

  layout->setColumnStretch(2, 1);
  layout->setRowStretch(row, 1);
  variables_box->setLayout(layout);
  return variables_box;
}

QWidget * main_window::setup_manual_target_box()
{
  manual_target_box = new QGroupBox();
  manual_target_box->setTitle(tr("Manually set target (Serial mode only)"));
  QGridLayout * layout = new QGridLayout();

  manual_target_scroll_bar = new QScrollBar(Qt::Horizontal);
  manual_target_scroll_bar->setObjectName("manual_target_scroll_bar");
  manual_target_scroll_bar->setRange(0, 4095);
  manual_target_scroll_bar->setValue(2048);
  // Let the scroll bar be focused when people click on it, so they can
  // then press enter to set the target.
  manual_target_scroll_bar->setFocusPolicy(Qt::ClickFocus);

  manual_target_min_label = new QLabel("0");

  manual_target_max_label = new QLabel("4095");

  manual_target_entry_value = new QSpinBox();
  manual_target_entry_value->setObjectName("manual_target_entry_value");
  // Don't emit valueChanged events while user is typing (e.g. if the user
  // enters 500, we don't want to set targets of 5, 50, and 500).
  manual_target_entry_value->setKeyboardTracking(false);
  manual_target_entry_value->setRange(0, 4095);

  set_target_button = new QPushButton();
  set_target_button->setObjectName("set_target_button");
  set_target_button->setText(tr("Set &target"));

  auto_set_target_check = new QCheckBox();
  auto_set_target_check->setObjectName("auto_set_target_check");
  auto_set_target_check->setChecked(true);
  auto_set_target_check->setText(tr("Set target when slider or entry box are changed"));

  QHBoxLayout * spinbox_and_button = new QHBoxLayout();
  spinbox_and_button->addWidget(manual_target_entry_value, 0);
  spinbox_and_button->addWidget(set_target_button, 0);

  layout->addWidget(manual_target_scroll_bar, 0, 0, 1, 5);
  layout->addWidget(manual_target_min_label, 1, 0);
  layout->addLayout(spinbox_and_button, 1, 2);
  layout->addWidget(manual_target_max_label, 1, 4);

  // Align the checkbox to the left so that clicking far to the right of it
  // doesn't weirdly make it get the focus.
  layout->addWidget(auto_set_target_check, 2, 0, 1, 5, Qt::AlignLeft);

  layout->setRowStretch(2, 1);
  layout->setColumnStretch(1, 1);
  layout->setColumnStretch(3, 1);

  // Add shortcuts so we can take actions when enter/return is pressed.
  {
    manual_target_return_key_shortcut = new QShortcut(manual_target_box);
    manual_target_return_key_shortcut->setObjectName("manual_target_return_key_shortcut");
    manual_target_return_key_shortcut->setContext(Qt::WidgetWithChildrenShortcut);
    manual_target_return_key_shortcut->setKey(Qt::Key_Return);
    manual_target_enter_key_shortcut = new QShortcut(manual_target_box);
    manual_target_enter_key_shortcut->setObjectName("manual_target_enter_key_shortcut");
    manual_target_enter_key_shortcut->setContext(Qt::WidgetWithChildrenShortcut);
    manual_target_enter_key_shortcut->setKey(Qt::Key_Enter);

    // Handle both shortcuts with one slot.
    connect(manual_target_enter_key_shortcut, SIGNAL(activated()), this,
      SLOT(on_manual_target_return_key_shortcut_activated()));
  }

  manual_target_box->setLayout(layout);
  return manual_target_box;
}

QWidget * main_window::setup_input_tab()
{
  input_page_widget = new QWidget();

  input_mode_label = new QLabel(tr("Input mode:"));
  input_mode_label->setObjectName("input_mode_label");

  input_mode_combobox = new QComboBox();
  input_mode_combobox->setObjectName("input_mode_combobox");
  input_mode_combobox->addItem(
    "Serial\u2009/\u2009I\u00B2C\u2009/\u2009USB", JRK_INPUT_MODE_SERIAL);
  input_mode_combobox->addItem("Analog voltage", JRK_INPUT_MODE_ANALOG);
  input_mode_combobox->addItem("RC", JRK_INPUT_MODE_RC);

  QHBoxLayout *input_mode_layout = new QHBoxLayout();
  input_mode_layout->addWidget(input_mode_label);
  input_mode_layout->addWidget(input_mode_combobox);
  input_mode_layout->addStretch(1);

  QGridLayout *layout = input_page_layout = new QGridLayout();
  layout->addLayout(input_mode_layout, 0, 0);
  layout->addWidget(setup_input_analog_groupbox(), 1, 0);
  layout->addWidget(setup_input_serial_groupbox(), 2, 0);
  layout->addWidget(setup_input_scaling_groupbox(), 1, 1, 2, 1, Qt::AlignTop);
  layout->setRowStretch(3, 1);
  layout->setColumnStretch(2, 1);

  input_page_widget->setLayout(layout);

  input_page_widget->setParent(tab_widget);

  return input_page_widget;
}

static QComboBox * setup_exponent_combobox(int max_exponent)
{
  QComboBox * box = new QComboBox();
  int value = 1;
  for (int i = 0; i <= max_exponent; i++)
  {
    box->addItem(QString::number(value), i);
    value <<= 1;
  }
  return box;
}

QWidget * main_window::setup_input_analog_groupbox()
{
  input_analog_groupbox = new QGroupBox(tr("Analog input on SDA/AN"));
  input_analog_groupbox->setObjectName("input_analog_groupbox");

  input_analog_samples_label = new QLabel(tr("Analog samples:"));
  input_analog_samples_label->setObjectName("input_analog_samples_label");

  input_analog_samples_combobox = setup_exponent_combobox(10);
  input_analog_samples_combobox->setObjectName("input_analog_samples_combobox");

  input_detect_disconnect_checkbox = new QCheckBox(tr("Detect disconnect with power pin (SCL)"));
  input_detect_disconnect_checkbox->setObjectName("input_detect_disconnect_checkbox");

  QHBoxLayout *analog_samples = new QHBoxLayout();
  analog_samples->addWidget(input_analog_samples_label, 0, Qt::AlignLeft);
  analog_samples->addWidget(input_analog_samples_combobox, 0, Qt::AlignLeft);

  QGridLayout *input_analog_layout = new QGridLayout();
  input_analog_layout->addLayout(analog_samples, 0, 0, Qt::AlignLeft);
  input_analog_layout->addWidget(input_detect_disconnect_checkbox, 1, 0, Qt::AlignLeft);

  input_analog_groupbox->setLayout(input_analog_layout);

  return input_analog_groupbox;
}

QWidget * main_window::setup_input_serial_groupbox()
{
  input_serial_groupbox = new QGroupBox(tr("Serial interface"));
  input_serial_groupbox->setObjectName("input_serial_groupbox");

  input_usb_dual_port_radio = new QRadioButton(tr("USB dual port"));
  input_usb_dual_port_radio->setObjectName("input_usb_dual_port_radio");

  input_usb_chained_radio = new QRadioButton(tr("USB chained"));
  input_usb_chained_radio->setObjectName("input_usb_chained_radio");

  input_uart_fixed_baud_radio = new QRadioButton(tr("UART, fixed baud rate: "));
  input_uart_fixed_baud_radio->setObjectName("input_uart_fixed_baud_radio");

  input_uart_fixed_baud_spinbox = new QSpinBox();
  input_uart_fixed_baud_spinbox->setObjectName("input_uart_fixed_baud_spinbox");
  input_uart_fixed_baud_spinbox->setRange(JRK_MIN_ALLOWED_BAUD_RATE, JRK_MAX_ALLOWED_BAUD_RATE);

  input_serial_mode_button_group = new QButtonGroup(this);
  input_serial_mode_button_group->setExclusive(true);
  input_serial_mode_button_group->setObjectName("input_serial_mode_button_group");
  input_serial_mode_button_group->addButton(input_usb_dual_port_radio, JRK_SERIAL_MODE_USB_DUAL_PORT);
  input_serial_mode_button_group->addButton(input_usb_chained_radio, JRK_SERIAL_MODE_USB_CHAINED);
  input_serial_mode_button_group->addButton(input_uart_fixed_baud_radio, JRK_SERIAL_MODE_UART);

  input_enable_crc_checkbox = new QCheckBox(tr("Enable CRC"));
  input_enable_crc_checkbox->setObjectName("input_enable_crc_checkbox");

  input_device_label = new QLabel(tr("Device number:"));
  input_device_label->setObjectName("input_device_label");

  input_device_spinbox = new QSpinBox();
  input_device_spinbox->setObjectName("input_device_spinbox");
  input_device_spinbox->setMaximum(0x3FFF);

  input_device_number_checkbox = new QCheckBox(tr("Enable 14-bit device number"));
  input_device_number_checkbox->setObjectName("input_device_number_checkbox");

  input_timeout_label = new QLabel(tr("Timeout (s):"));
  input_timeout_label->setObjectName("input_timeout_label");

  input_timeout_spinbox = new QDoubleSpinBox();
  input_timeout_spinbox->setObjectName("input_timeout_spinbox");
  input_timeout_spinbox->setSingleStep(0.01);
  input_timeout_spinbox->setDecimals(2);
  input_timeout_spinbox->setRange(0, 655.35);

  input_disable_compact_protocol_checkbox = new QCheckBox(tr("Disable compact protocol"));
  input_disable_compact_protocol_checkbox->setObjectName("input_disable_compact_protocol_checkbox");

  QHBoxLayout *uart_fixed_baud = new QHBoxLayout();
  uart_fixed_baud->addWidget(input_uart_fixed_baud_radio, 0, Qt::AlignLeft);
  uart_fixed_baud->addWidget(input_uart_fixed_baud_spinbox, 0, Qt::AlignLeft);

  QHBoxLayout *device_layout = new QHBoxLayout();
  device_layout->addWidget(input_device_label, 0, Qt::AlignLeft);
  device_layout->addWidget(input_device_spinbox, 0, Qt::AlignLeft);

  QHBoxLayout *timeout_layout = new QHBoxLayout();
  timeout_layout->addWidget(input_timeout_label, 0, Qt::AlignLeft);
  timeout_layout->addWidget(input_timeout_spinbox, 0, Qt::AlignLeft);

  QGridLayout *input_serial_layout = new QGridLayout();
  input_serial_layout->addWidget(input_usb_dual_port_radio, 0, 0, Qt::AlignLeft);
  input_serial_layout->addWidget(input_usb_chained_radio, 1, 0, Qt::AlignLeft);
  input_serial_layout->addLayout(uart_fixed_baud, 2, 0, Qt::AlignLeft);
  input_serial_layout->addItem(setup_vertical_spacer(), 3, 0);
  input_serial_layout->addWidget(input_enable_crc_checkbox, 4, 0, Qt::AlignLeft);
  input_serial_layout->addLayout(device_layout, 5, 0, Qt::AlignLeft);
  input_serial_layout->addWidget(input_device_number_checkbox, 6, 0, Qt::AlignLeft);
  input_serial_layout->addLayout(timeout_layout, 7, 0, Qt::AlignLeft);
  input_serial_layout->addWidget(input_disable_compact_protocol_checkbox, 8, 0, Qt::AlignLeft);
  input_serial_layout->addItem(setup_vertical_spacer(), 9, 0);

  input_serial_groupbox->setLayout(input_serial_layout);

  return input_serial_groupbox;
}

QWidget * main_window::setup_input_scaling_groupbox()
{
  input_scaling_groupbox = new QGroupBox(tr("Scaling (analog and RC mode only)"));
  input_scaling_groupbox->setObjectName("input_scaling_groupbox");

  input_invert_checkbox = new QCheckBox(tr("Invert input direction"));
  input_invert_checkbox->setObjectName("input_invert_checkbox");

  input_error_max_label = new QLabel(tr("Error max:"));
  input_error_max_label->setObjectName("input_error_max_label");

  input_maximum_label = new QLabel(tr("Maximum:"));
  input_maximum_label->setObjectName("input_maximum_label");

  input_neutral_max_label = new QLabel(tr("Neutral max:"));
  input_neutral_max_label->setObjectName("input_neutral_max_label");

  input_neutral_min_label = new QLabel(tr("Neutral min:"));
  input_neutral_min_label->setObjectName("input_neutral_min_label");

  input_minimum_label = new QLabel(tr("Minimum:"));
  input_minimum_label->setObjectName("input_minimum_label");

  input_error_min_label = new QLabel(tr("Error min:"));
  input_error_min_label->setObjectName("input_error_min_label");

  input_degree_label = new QLabel(tr("Degree:"));
  input_degree_label->setObjectName("input_degree_label");

  input_input_label = new QLabel(tr("Input"));
  input_input_label->setObjectName("input_input_label");

  input_error_maximum_spinbox = new QSpinBox();
  input_error_maximum_spinbox->setObjectName("input_error_maximum_spinbox");
  input_error_maximum_spinbox->setRange(0, UINT12_MAX);
  input_error_maximum_spinbox->setValue(4095);

  input_maximum_spinbox = new QSpinBox();
  input_maximum_spinbox->setObjectName("input_maximum_spinbox");
  input_maximum_spinbox->setRange(0, UINT12_MAX);
  input_maximum_spinbox->setValue(4095);

  input_neutral_maximum_spinbox = new QSpinBox();
  input_neutral_maximum_spinbox->setObjectName("input_neutral_maximum_spinbox");
  input_neutral_maximum_spinbox->setRange(0, UINT12_MAX);
  input_neutral_maximum_spinbox->setValue(2048);;

  input_neutral_minimum_spinbox = new QSpinBox();
  input_neutral_minimum_spinbox->setObjectName("input_neutral_minimum_spinbox");
  input_neutral_minimum_spinbox->setRange(0, UINT12_MAX);
  input_neutral_minimum_spinbox->setValue(2048);

  input_minimum_spinbox = new QSpinBox();
  input_minimum_spinbox->setObjectName("input_minimum_spinbox");
  input_minimum_spinbox->setRange(0, UINT12_MAX);
  input_minimum_spinbox->setValue(4);

  input_error_minimum_spinbox = new QSpinBox();
  input_error_minimum_spinbox->setObjectName("input_error_minimum_spinbox");
  input_error_minimum_spinbox->setRange(0, UINT12_MAX);
  input_error_minimum_spinbox->setValue(0);

  input_scaling_degree_combobox = new QComboBox();
  input_scaling_degree_combobox->setObjectName("input_scaling_degree_combobox");
  input_scaling_degree_combobox->addItem("1 - Linear", JRK_SCALING_DEGREE_LINEAR);
  input_scaling_degree_combobox->addItem("2 - Quadratic", JRK_SCALING_DEGREE_QUADRATIC);
  input_scaling_degree_combobox->addItem("3 - Cubic", JRK_SCALING_DEGREE_CUBIC);
  input_scaling_degree_combobox->addItem("4 - Quartic", JRK_SCALING_DEGREE_QUARTIC);
  input_scaling_degree_combobox->addItem("5 - Quintic", JRK_SCALING_DEGREE_QUINTIC);

  input_target_label = new QLabel(tr("Target"));
  input_target_label->setObjectName("input_target_label");

  input_output_maximum_spinbox = new QSpinBox();
  input_output_maximum_spinbox->setObjectName("input_output_maximum_spinbox");
  input_output_maximum_spinbox->setRange(0, UINT12_MAX);
  input_output_maximum_spinbox->setValue(4095);

  input_output_neutral_spinbox = new QSpinBox();
  input_output_neutral_spinbox->setObjectName("input_output_neutral_spinbox");
  input_output_neutral_spinbox->setRange(0, UINT12_MAX);
  input_output_neutral_spinbox->setValue(2048);

  input_output_minimum_spinbox = new QSpinBox();
  input_output_minimum_spinbox->setObjectName("input_output_minimum_spinbox");
  input_output_minimum_spinbox->setRange(0, UINT12_MAX);
  input_output_minimum_spinbox->setValue(0);

  input_learn_button = new QPushButton();
  input_learn_button->setObjectName("input_learn_button");
  input_learn_button->setText(tr("&Learn..."));

  input_reset_range_button = new QPushButton();
  input_reset_range_button->setObjectName("input_reset_range_button");
  input_reset_range_button->setText(tr("R&eset to full range"));

  // used so layout does not change when item is hidden
  QSizePolicy p = sizePolicy();
  p.setRetainSizeWhenHidden(true);

  input_scaling_order_warning_label = new QLabel();
  input_scaling_order_warning_label->setObjectName("input_scaling_order_warning_label");
  input_scaling_order_warning_label->setStyleSheet("color: red;");
  input_scaling_order_warning_label->setAlignment(Qt::AlignVCenter | Qt::AlignLeft);
  input_scaling_order_warning_label->setSizePolicy(p);
  input_scaling_order_warning_label->setText(tr(
    "Warning: Each input scaling\n"
    "setting should be less than or\n"
    "equal to the setting above it."));

  QGridLayout *input_scaling_layout = new QGridLayout();
  input_scaling_layout->addWidget(input_invert_checkbox, 0, 0, 1, 3, Qt::AlignLeft);
  input_scaling_layout->addWidget(input_input_label, 1, 1, Qt::AlignLeft);
  input_scaling_layout->addWidget(input_target_label, 1, 2, Qt::AlignLeft);
  input_scaling_layout->addWidget(input_error_max_label, 2, 0, Qt::AlignLeft);
  input_scaling_layout->addWidget(input_error_maximum_spinbox, 2, 1, Qt::AlignLeft);
  input_scaling_layout->addWidget(input_maximum_label, 3, 0, Qt::AlignLeft);
  input_scaling_layout->addWidget(input_maximum_spinbox, 3, 1, Qt::AlignLeft);
  input_scaling_layout->addWidget(input_output_maximum_spinbox, 3, 2, Qt::AlignLeft);
  input_scaling_layout->addWidget(input_neutral_max_label, 4, 0, Qt::AlignLeft);
  input_scaling_layout->addWidget(input_neutral_maximum_spinbox, 4, 1, Qt::AlignLeft);
  input_scaling_layout->addWidget(input_output_neutral_spinbox, 4, 2, 2, 1, Qt::AlignLeft);
  input_scaling_layout->addWidget(input_neutral_min_label, 5, 0, Qt::AlignLeft);
  input_scaling_layout->addWidget(input_neutral_minimum_spinbox, 5, 1, Qt::AlignLeft);
  input_scaling_layout->addWidget(input_minimum_label, 6, 0, Qt::AlignLeft);
  input_scaling_layout->addWidget(input_minimum_spinbox, 6, 1, Qt::AlignLeft);
  input_scaling_layout->addWidget(input_output_minimum_spinbox, 6, 2, Qt::AlignLeft);
  input_scaling_layout->addWidget(input_error_min_label, 7, 0, Qt::AlignLeft);
  input_scaling_layout->addWidget(input_error_minimum_spinbox, 7, 1, Qt::AlignLeft);
  input_scaling_layout->addItem(setup_vertical_spacer(), 8, 0);
  input_scaling_layout->addWidget(input_degree_label, 9, 0, Qt::AlignLeft);
  input_scaling_layout->addWidget(input_scaling_degree_combobox, 9, 1, 1, 2, Qt::AlignLeft);
  input_scaling_layout->addWidget(input_learn_button, 0, 3, Qt::AlignRight);
  input_scaling_layout->addWidget(input_reset_range_button, 1, 3, Qt::AlignRight);
  input_scaling_layout->addWidget(input_scaling_order_warning_label, 2, 3, 6, 1);

  input_scaling_groupbox->setLayout(input_scaling_layout);

  return input_scaling_groupbox;
}

QWidget * main_window::setup_feedback_tab()
{
  feedback_page_widget = new QWidget();

  feedback_mode_label = new QLabel(tr("Feedback mode:"));
  feedback_mode_label->setObjectName("feedback_mode_label");

  feedback_mode_combobox = new QComboBox();
  feedback_mode_combobox->setObjectName("feedback_mode_combobox");
  feedback_mode_combobox->addItem("None", JRK_FEEDBACK_MODE_NONE);
  feedback_mode_combobox->addItem("Analog voltage", JRK_FEEDBACK_MODE_ANALOG);
  feedback_mode_combobox->addItem("Frequency (speed control)",
    JRK_FEEDBACK_MODE_FREQUENCY);

  QHBoxLayout *feedback_mode_layout = new QHBoxLayout();
  feedback_mode_layout->addWidget(feedback_mode_label);
  feedback_mode_layout->addWidget(feedback_mode_combobox);

  QGridLayout *layout = feedback_page_layout = new QGridLayout();
  layout->setSizeConstraint(QLayout::SetFixedSize);
  layout->addLayout(feedback_mode_layout, 0, 0, Qt::AlignLeft);
  layout->addWidget(setup_feedback_scaling_groupbox(), 1, 0);
  layout->addWidget(setup_feedback_analog_groupbox(), 2, 0);
  layout->addWidget(setup_feedback_fbt_groupbox(), 1, 1);
  layout->setRowStretch(3, 1);
  layout->setColumnStretch(2, 1);

  feedback_page_widget->setLayout(layout);
  return feedback_page_widget;
}

QWidget * main_window::setup_feedback_scaling_groupbox()
{
  QSizePolicy p = sizePolicy();
  p.setRetainSizeWhenHidden(true);

  feedback_scaling_groupbox = new QGroupBox(tr("Scaling"));
  feedback_scaling_groupbox->setObjectName("feedback_scaling_groupbox");

  feedback_invert_checkbox = new QCheckBox(tr("Invert feedback direction"));
  feedback_invert_checkbox->setObjectName("feedback_invert_checkbox");

  feedback_error_max_label = new QLabel(tr("Error max:"));
  feedback_error_max_label->setObjectName("feedback_error_max_label");

  feedback_maximum_label = new QLabel(tr("Maximum:"));
  feedback_maximum_label->setObjectName("feedback_maximum_label");

  feedback_minimum_label = new QLabel(tr("Minimum:"));
  feedback_minimum_label->setObjectName("feedback_minimum_label");

  feedback_error_min_label = new QLabel(tr("Error min:"));
  feedback_error_min_label->setObjectName("feedback_error_min_label");

  feedback_calibration_label = new QLabel(tr("Calibration"));
  feedback_calibration_label->setObjectName("feedback_calibration_label");

  feedback_scaling_order_warning_label = new QLabel();
  feedback_scaling_order_warning_label->setObjectName("feedback_scaling_order_warning_label");
  feedback_scaling_order_warning_label->setAlignment(Qt::AlignVCenter | Qt::AlignLeft);
  feedback_scaling_order_warning_label->setSizePolicy(p);
  feedback_scaling_order_warning_label->setStyleSheet("color: red;");
  feedback_scaling_order_warning_label->setText(tr(
    "Warning: Each feedback scaling\n"
    "setting should be less than or\n"
    "equal to the setting above it."));

  feedback_error_maximum_spinbox = new QSpinBox();
  feedback_error_maximum_spinbox->setObjectName("feedback_error_maximum_spinbox");
  feedback_error_maximum_spinbox->setRange(0, UINT12_MAX);

  feedback_maximum_spinbox = new QSpinBox();
  feedback_maximum_spinbox->setObjectName("feedback_maximum_spinbox");
  feedback_maximum_spinbox->setRange(0, UINT12_MAX);

  feedback_minimum_spinbox = new QSpinBox();
  feedback_minimum_spinbox->setObjectName("feedback_minimum_spinbox");
  feedback_minimum_spinbox->setRange(0, UINT12_MAX);

  feedback_error_minimum_spinbox = new QSpinBox();
  feedback_error_minimum_spinbox->setObjectName("feedback_error_minimum_spinbox");
  feedback_error_minimum_spinbox->setRange(0, UINT12_MAX);

  feedback_learn_button = new QPushButton(tr("&Learn..."));
  feedback_learn_button->setObjectName("feedback_learn_button");

  feedback_reset_range_button = new QPushButton(tr("R&eset to full range"));
  feedback_reset_range_button->setObjectName("feedback_reset_range_button");

  QGridLayout *feedback_scaling_layout = new QGridLayout();
  feedback_scaling_layout->addWidget(feedback_invert_checkbox, 0, 0, 1, 3, Qt::AlignLeft);
  feedback_scaling_layout->addWidget(feedback_calibration_label, 1, 1, Qt::AlignLeft);
  feedback_scaling_layout->addWidget(feedback_error_max_label, 2, 0, Qt::AlignLeft);
  feedback_scaling_layout->addWidget(feedback_error_maximum_spinbox, 2, 1, Qt::AlignLeft);
  feedback_scaling_layout->addWidget(feedback_maximum_label, 3, 0, Qt::AlignLeft);
  feedback_scaling_layout->addWidget(feedback_maximum_spinbox, 3, 1, Qt::AlignLeft);
  feedback_scaling_layout->addWidget(feedback_minimum_label, 4, 0, Qt::AlignLeft);
  feedback_scaling_layout->addWidget(feedback_minimum_spinbox, 4, 1, Qt::AlignLeft);
  feedback_scaling_layout->addWidget(feedback_error_min_label, 5, 0, Qt::AlignLeft);
  feedback_scaling_layout->addWidget(feedback_error_minimum_spinbox, 5, 1, Qt::AlignLeft);
  feedback_scaling_layout->addWidget(feedback_learn_button, 0, 3, Qt::AlignRight);
  feedback_scaling_layout->addWidget(feedback_reset_range_button, 1, 3, Qt::AlignRight);
  feedback_scaling_layout->addWidget(feedback_scaling_order_warning_label, 2, 2, 4, 2, Qt::AlignCenter);

  feedback_scaling_groupbox->setLayout(feedback_scaling_layout);

  return feedback_scaling_groupbox;
}

QWidget * main_window::setup_feedback_analog_groupbox()
{
  feedback_analog_groupbox = new QGroupBox(tr("Analog feedback on FBA"));
  feedback_analog_groupbox->setObjectName("feedback_analog_groupbox");

  feedback_analog_samples_label = new QLabel(tr("Analog samples:"));
  feedback_analog_samples_label->setObjectName("feedback_analog_samples_label");

  feedback_analog_samples_combobox = setup_exponent_combobox(10);
  feedback_analog_samples_combobox->setObjectName("feedback_analog_samples_combobox");

  feedback_detect_disconnect_checkbox =
    new QCheckBox(tr("Detect disconnect with power pin (AUX)"));
  feedback_detect_disconnect_checkbox->setObjectName(
    "feedback_detect_disconnect_checkbox");

  QHBoxLayout * analog_samples = new QHBoxLayout();
  analog_samples->addWidget(feedback_analog_samples_label, 0, Qt::AlignLeft);
  analog_samples->addWidget(feedback_analog_samples_combobox, 0, Qt::AlignLeft);

  QGridLayout * layout = new QGridLayout();
  layout->addLayout(analog_samples, 0, 0, Qt::AlignLeft);
  layout->addWidget(feedback_detect_disconnect_checkbox, 1, 0, Qt::AlignLeft);

  feedback_wraparound_checkbox = new QCheckBox(tr("Wraparound"));
  feedback_wraparound_checkbox->setObjectName("feedback_wraparound_checkbox");
  feedback_wraparound_checkbox->setToolTip(tr(
    "A scaled feedback value of 0 is considered to be adjacent to 4095.  "
    "Suitable for systems that rotate over a full circle."));
  layout->addWidget(feedback_wraparound_checkbox, 2, 0, Qt::AlignLeft);

  feedback_analog_groupbox->setLayout(layout);

  return feedback_analog_groupbox;
}

QWidget * main_window::setup_feedback_fbt_groupbox()
{
  QGroupBox * fbt_groupbox = new QGroupBox();
  fbt_groupbox->setObjectName("fbt_groupbox");
  fbt_groupbox->setTitle(tr("Frequency feedback on FBT"));

  QLabel * fbt_method_label = new QLabel();
  fbt_method_label->setObjectName("fbt_method_label");
  fbt_method_label->setText("Measurement method:");

  fbt_method_combobox = new QComboBox();
  fbt_method_combobox->setObjectName("fbt_method_combobox");
  fbt_method_combobox->addItem("Pulse counting", JRK_FBT_METHOD_PULSE_COUNTING);
  fbt_method_combobox->addItem("Pulse timing", JRK_FBT_METHOD_PULSE_TIMING);

  fbt_timing_clock_label = new QLabel();
  fbt_timing_clock_label->setObjectName("fbt_timing_clock_label");
  fbt_timing_clock_label->setText("Pulse timing clock:");

  fbt_timing_clock_combobox = new QComboBox();
  fbt_timing_clock_combobox->setObjectName("fbt_timing_clock_combobox");
  fbt_timing_clock_combobox->addItem("1.5 MHz", JRK_FBT_TIMING_CLOCK_1_5);
  fbt_timing_clock_combobox->addItem("3 MHz", JRK_FBT_TIMING_CLOCK_3);
  fbt_timing_clock_combobox->addItem("6 MHz", JRK_FBT_TIMING_CLOCK_6);
  fbt_timing_clock_combobox->addItem("12 MHz", JRK_FBT_TIMING_CLOCK_12);
  fbt_timing_clock_combobox->addItem("24 MHz", JRK_FBT_TIMING_CLOCK_24);
  fbt_timing_clock_combobox->addItem("48 MHz", JRK_FBT_TIMING_CLOCK_48);

  fbt_timing_polarity_label = new QLabel();
  fbt_timing_polarity_label->setObjectName("fbt_timing_polarity_label");
  fbt_timing_polarity_label->setText("Pulse timing polarity:");

  fbt_timing_polarity_combobox = new QComboBox();
  fbt_timing_polarity_combobox->setObjectName("fbt_timing_polarity_combobox");
  fbt_timing_polarity_combobox->addItem("Active high", 0);
  fbt_timing_polarity_combobox->addItem("Active low", 1);

  fbt_timing_timeout_label = new QLabel();
  fbt_timing_timeout_label->setObjectName("fbt_timing_timeout_label");
  fbt_timing_timeout_label->setText("Pulse timing timeout (ms):");

  fbt_timing_timeout_spinbox = new QSpinBox();
  fbt_timing_timeout_spinbox->setObjectName("fbt_timing_timeout_spinbox");
  fbt_timing_timeout_spinbox->setRange(1, 60000);

  QLabel * fbt_samples_label = new QLabel();
  fbt_samples_label->setObjectName("fbt_samples_label");
  fbt_samples_label->setText("Pulse samples:");

  fbt_samples_spinbox = new QSpinBox();
  fbt_samples_spinbox->setObjectName("fbt_samples_spinbox");
  fbt_samples_spinbox->setRange(1, JRK_MAX_ALLOWED_FBT_SAMPLES);

  fbt_divider_label = new QLabel();
  fbt_divider_label->setObjectName("fbt_divider_label");
  fbt_divider_label->setText("Frequency divider:");

  fbt_divider_combobox = setup_exponent_combobox(15);
  fbt_divider_combobox->setObjectName("fbt_divider_combobox");

  fbt_range_label = new QLabel();
  fbt_range_label->setObjectName("feedback_range_label");
  fbt_range_label->setTextInteractionFlags(Qt::TextSelectableByMouse);
  fbt_range_label->setText(
    "Frequency Measurement Range (at 50% duty cycle): 9.99 MHz to 9.99 MHz  ");
  fbt_range_label->setMinimumWidth(fbt_range_label->sizeHint().width());
  fbt_range_label->setText("");

  QGridLayout * layout = new QGridLayout();
  layout->addWidget(fbt_method_label, 0, 0, Qt::AlignLeft);
  layout->addWidget(fbt_method_combobox, 0, 1, Qt::AlignLeft);
  layout->addWidget(fbt_timing_clock_label, 1, 0, Qt::AlignLeft);
  layout->addWidget(fbt_timing_clock_combobox, 1, 1, Qt::AlignLeft);
  layout->addWidget(fbt_timing_polarity_label, 2, 0, Qt::AlignLeft);
  layout->addWidget(fbt_timing_polarity_combobox, 2, 1, Qt::AlignLeft);
  layout->addWidget(fbt_timing_timeout_label, 3, 0, Qt::AlignLeft);
  layout->addWidget(fbt_timing_timeout_spinbox, 3, 1, Qt::AlignLeft);
  layout->addWidget(fbt_samples_label, 4, 0, Qt::AlignLeft);
  layout->addWidget(fbt_samples_spinbox, 4, 1, Qt::AlignLeft);
  layout->addWidget(fbt_divider_label, 5, 0, Qt::AlignLeft);
  layout->addWidget(fbt_divider_combobox, 5, 1, Qt::AlignLeft);
  layout->addWidget(fbt_range_label, 6, 0, 1, 3, Qt::AlignLeft);
  layout->setColumnStretch(2, 1);

  fbt_groupbox->setLayout(layout);

  return fbt_groupbox;
}

QWidget * main_window::setup_pid_tab()
{
  pid_page_widget = new QWidget();

  pid_proportional_control = new pid_constant_control();
  pid_proportional_control->setObjectName("pid_proportional_control");
  pid_proportional_control->setTitle("Proportional coefficient");

  pid_integral_control = new pid_constant_control();
  pid_integral_control->setObjectName("pid_integral_control");
  pid_integral_control->setTitle("Integral coefficient");

  pid_derivative_control = new pid_constant_control();
  pid_derivative_control->setObjectName("pid_derivative_control");
  pid_derivative_control->setTitle("Derivative coefficient");

  pid_period_label = new QLabel(tr("PID period (ms):"));
  pid_period_label->setObjectName("pid_period_label");

  pid_period_spinbox = new QSpinBox();
  pid_period_spinbox->setObjectName("pid_period_spinbox");
  pid_period_spinbox->setRange(0, 8191);

  integral_limit_label = new QLabel(tr("Integral limit:"));
  integral_limit_label->setObjectName("integral_limit_label");

  integral_limit_spinbox = new QSpinBox();
  integral_limit_spinbox->setObjectName("integral_limit_spinbox");
  integral_limit_spinbox->setRange(0, 0x7FFF);

  integral_divider_label = new QLabel(tr("Integral divider:"));
  integral_divider_label->setObjectName("integral_divider_label");

  integral_divider_combobox = setup_exponent_combobox(15);
  integral_divider_combobox->setObjectName("integral_divider_combobox");

  reset_integral_checkbox = new QCheckBox(
    tr("Reset integral when proportional term exceeds max duty cycle"));
  reset_integral_checkbox->setObjectName("reset_integral_checkbox");

  feedback_dead_zone_label = new QLabel(tr("Feedback dead zone:"));
  feedback_dead_zone_label->setObjectName("feedback_dead_zone_label");

  feedback_dead_zone_spinbox = new QSpinBox();
  feedback_dead_zone_spinbox->setObjectName("feedback_dead_zone_spinbox");
  feedback_dead_zone_spinbox->setRange(0, 255);

  QHBoxLayout * coefficient_layout = new QHBoxLayout();
  coefficient_layout->addWidget(pid_proportional_control);
  coefficient_layout->addWidget(pid_integral_control);
  coefficient_layout->addWidget(pid_derivative_control);
  coefficient_layout->setAlignment(Qt::AlignLeft);
  coefficient_layout->addStretch(1);

  QHBoxLayout * period_layout = new QHBoxLayout();
  period_layout->addWidget(pid_period_label);
  period_layout->addWidget(pid_period_spinbox);
  period_layout->addStretch(1);

  QHBoxLayout * integral_layout = new QHBoxLayout();
  integral_layout->addWidget(integral_limit_label);
  integral_layout->addWidget(integral_limit_spinbox);
  integral_layout->addStretch(1);

  QHBoxLayout * integral_divider_layout = new QHBoxLayout();
  integral_divider_layout->addWidget(integral_divider_label);
  integral_divider_layout->addWidget(integral_divider_combobox);
  integral_divider_layout->addStretch(1);

  QHBoxLayout * deadzone_layout = new QHBoxLayout();
  deadzone_layout->addWidget(feedback_dead_zone_label);
  deadzone_layout->addWidget(feedback_dead_zone_spinbox);
  deadzone_layout->addStretch(1);

  QVBoxLayout * layout = new QVBoxLayout();
  layout->addLayout(coefficient_layout);
  layout->addLayout(period_layout);
  layout->addLayout(integral_layout);
  layout->addLayout(integral_divider_layout);
  layout->addWidget(reset_integral_checkbox);
  layout->addLayout(deadzone_layout);
  layout->addStretch(1);

  pid_page_widget->setLayout(layout);
  return pid_page_widget;
}

QWidget *main_window::setup_motor_tab()
{
  motor_page_widget = new QWidget();

  pwm_frequency_label = new QLabel(tr("PWM frequency:"));
  pwm_frequency_label->setObjectName("pwm_frequency_label");

  pwm_frequency_combobox = new QComboBox();
  pwm_frequency_combobox->setObjectName("pwm_frequency_combobox");
  pwm_frequency_combobox->addItem("20 kHz", JRK_PWM_FREQUENCY_20);
  pwm_frequency_combobox->addItem("5 kHz", JRK_PWM_FREQUENCY_5);

  motor_invert_checkbox = new QCheckBox(tr("Invert motor direction"));
  motor_invert_checkbox->setObjectName("motor_invert_checkbox");

  detect_motor_button = new QPushButton(tr("&Learn..."));
  detect_motor_button->setObjectName("detect_motor_button");
  connect(detect_motor_button, &QPushButton::clicked,
    this, &main_window::on_feedback_learn_button_clicked);

  QGridLayout *motor_controls_layout = new QGridLayout();

  motor_asymmetric_checkbox = new QCheckBox(tr("Asymmetric"));
  motor_asymmetric_checkbox->setObjectName("motor_asymmetric_checkbox");

  motor_forward_label = new QLabel(tr("Forward"));
  motor_forward_label->setObjectName("motor_forward_label");

  motor_reverse_label = new QLabel(tr("Reverse"));
  motor_reverse_label->setObjectName("motor_reverse_label");

  max_duty_cycle_label = new QLabel(tr("Max. duty cycle:"));
  max_duty_cycle_label->setObjectName("max_deceleration_label");

  max_duty_cycle_forward_spinbox = new QSpinBox();
  max_duty_cycle_forward_spinbox->setObjectName("max_duty_cycle_forward_spinbox");
  max_duty_cycle_forward_spinbox->setRange(0, JRK_MAX_ALLOWED_DUTY_CYCLE);

  max_duty_cycle_reverse_spinbox = new QSpinBox();
  max_duty_cycle_reverse_spinbox->setObjectName("max_duty_cycle_reverse_spinbox");
  max_duty_cycle_reverse_spinbox->setRange(0, JRK_MAX_ALLOWED_DUTY_CYCLE);

  max_duty_cycle_means_label = new QLabel(tr("(600 means 100%)"));

  max_acceleration_label = new QLabel(tr("Max. acceleration:"));
  max_acceleration_label->setObjectName("max_acceleration_label");

  max_acceleration_forward_spinbox = new QSpinBox();
  max_acceleration_forward_spinbox->setObjectName("max_acceleration_forward_spinbox");
  max_acceleration_forward_spinbox->setRange(0, JRK_MAX_ALLOWED_DUTY_CYCLE);

  max_acceleration_reverse_spinbox = new QSpinBox();
  max_acceleration_reverse_spinbox->setObjectName("max_acceleration_reverse_spinbox");
  max_acceleration_reverse_spinbox->setRange(0, JRK_MAX_ALLOWED_DUTY_CYCLE);

  max_acceleration_means_label = new QLabel(tr("(600 means no limit)"));

  max_deceleration_label = new QLabel(tr("Max. deceleration:"));
  max_deceleration_label->setObjectName("max_deceleration_label");

  max_deceleration_forward_spinbox = new QSpinBox();
  max_deceleration_forward_spinbox->setObjectName("max_deceleration_forward_spinbox");
  max_deceleration_forward_spinbox->setRange(1, JRK_MAX_ALLOWED_DUTY_CYCLE);

  max_deceleration_reverse_spinbox = new QSpinBox();
  max_deceleration_reverse_spinbox->setObjectName("max_deceleration_reverse_spinbox");
  max_deceleration_reverse_spinbox->setRange(1, JRK_MAX_ALLOWED_DUTY_CYCLE);

  max_deceleration_means_label = new QLabel(tr("(600 means no limit)"));

  brake_duration_label = new QLabel(tr("Brake duration (ms):"));
  brake_duration_label->setObjectName("brake_duration_label");

  brake_duration_forward_spinbox = new QSpinBox();
  brake_duration_forward_spinbox->setObjectName("brake_duration_forward_spinbox");
  brake_duration_forward_spinbox->setRange(0, JRK_MAX_ALLOWED_BRAKE_DURATION);
  brake_duration_forward_spinbox->setSingleStep(JRK_BRAKE_DURATION_UNITS);

  brake_duration_reverse_spinbox = new QSpinBox();
  brake_duration_reverse_spinbox->setObjectName("brake_duration_reverse_spinbox");
  brake_duration_reverse_spinbox->setRange(0, JRK_MAX_ALLOWED_BRAKE_DURATION);
  brake_duration_reverse_spinbox->setSingleStep(JRK_BRAKE_DURATION_UNITS);

  // TODO: change the variable names to hard_current_limit too
  current_limit_label = new QLabel(tr("Hard current limit (A):"));
  current_limit_label->setObjectName("current_limit_label");

  size_t minimum_current_box_width;
  {
    QSpinBox tmp_box;
    tmp_box.setSpecialValueText("999.99 A");
    minimum_current_box_width = tmp_box.sizeHint().width();
  }

  current_limit_forward_spinbox = new nice_spin_box();
  current_limit_forward_spinbox->setObjectName("current_limit_forward_spinbox");
  current_limit_forward_spinbox->set_decimals(2);
  current_limit_forward_spinbox->setMinimumWidth(minimum_current_box_width);

  current_limit_reverse_spinbox = new nice_spin_box();
  current_limit_reverse_spinbox->setObjectName("current_limit_reverse_spinbox");
  current_limit_reverse_spinbox->set_decimals(2);
  current_limit_reverse_spinbox->setMinimumWidth(minimum_current_box_width);

  // TODO: change the variable names to soft_current_limit too
  max_current_label = new QLabel(tr("Soft current limit (A):"));
  max_current_label->setObjectName("max_current_label");

  max_current_forward_spinbox = new nice_spin_box();
  max_current_forward_spinbox->setObjectName("max_current_forward_spinbox");
  max_current_forward_spinbox->set_decimals(3);
  max_current_forward_spinbox->setRange(0, 65535);
  max_current_forward_spinbox->setMinimumWidth(minimum_current_box_width);

  max_current_reverse_spinbox = new nice_spin_box();
  max_current_reverse_spinbox->setObjectName("max_current_reverse_spinbox");
  max_current_reverse_spinbox->set_decimals(3);
  max_current_reverse_spinbox->setRange(0, 65535);
  max_current_reverse_spinbox->setMinimumWidth(minimum_current_box_width);

  max_current_means_label = new QLabel(tr("(0 means no limit)"));
  max_current_means_label->setObjectName("max_current_means_label");

  current_offset_calibration_label = new QLabel(tr("Current offset calibration:"));
  current_offset_calibration_label->setObjectName("current_offset_calibration_label");

  current_offset_calibration_spinbox = new QSpinBox();
  current_offset_calibration_spinbox->setObjectName("current_offset_calibration_spinbox");
  current_offset_calibration_spinbox->setRange(-800, 800);

  current_scale_calibration_label = new QLabel(tr("Current scale calibration:"));
  current_scale_calibration_label->setObjectName("current_scale_calibration_label");

  current_scale_calibration_spinbox = new QSpinBox();
  current_scale_calibration_spinbox->setObjectName("current_scale_calibration_spinbox");
  current_scale_calibration_spinbox->setRange(-1875, 1875);

  current_samples_label = new QLabel(tr("Current samples:"));
  current_samples_label->setObjectName("current_samples_label");

  current_samples_combobox = setup_exponent_combobox(10);
  current_samples_combobox->setObjectName("current_samples_combobox");

  overcurrent_threshold_label = new QLabel(tr("Hard overcurrent threshold:"));
  overcurrent_threshold_label->setObjectName("overcurrent_threshold_label");

  overcurrent_threshold_spinbox = new QSpinBox();
  overcurrent_threshold_spinbox->setObjectName("overcurrent_threshold_spinbox");
  overcurrent_threshold_spinbox->setRange(1, 255);

  int row = 0;
  motor_controls_layout->addWidget(motor_asymmetric_checkbox, row, 2, 1, 2);
  motor_controls_layout->addWidget(motor_forward_label, ++row, 1);
  motor_controls_layout->addWidget(motor_reverse_label, row, 2);
  motor_controls_layout->addWidget(max_duty_cycle_label, ++row, 0);
  motor_controls_layout->addWidget(max_duty_cycle_forward_spinbox, row, 1);
  motor_controls_layout->addWidget(max_duty_cycle_reverse_spinbox, row, 2);
  motor_controls_layout->addWidget(max_duty_cycle_means_label, row, 3);
  motor_controls_layout->addWidget(max_acceleration_label, ++row, 0);
  motor_controls_layout->addWidget(max_acceleration_forward_spinbox, row, 1);
  motor_controls_layout->addWidget(max_acceleration_reverse_spinbox, row, 2);
  motor_controls_layout->addWidget(max_acceleration_means_label, row, 3);
  motor_controls_layout->addWidget(max_deceleration_label, ++row, 0);
  motor_controls_layout->addWidget(max_deceleration_forward_spinbox, row, 1);
  motor_controls_layout->addWidget(max_deceleration_reverse_spinbox, row, 2);
  motor_controls_layout->addWidget(max_deceleration_means_label, row, 3);
  motor_controls_layout->addWidget(brake_duration_label, ++row, 0);
  motor_controls_layout->addWidget(brake_duration_forward_spinbox, row, 1);
  motor_controls_layout->addWidget(brake_duration_reverse_spinbox, row, 2);
  motor_controls_layout->addWidget(current_limit_label, ++row, 0);
  motor_controls_layout->addWidget(current_limit_forward_spinbox, row, 1);
  motor_controls_layout->addWidget(current_limit_reverse_spinbox, row, 2);
  motor_controls_layout->addWidget(max_current_label, ++row, 0);
  motor_controls_layout->addWidget(max_current_forward_spinbox, row, 1);
  motor_controls_layout->addWidget(max_current_reverse_spinbox, row, 2);
  motor_controls_layout->addWidget(max_current_means_label, row, 3);
  motor_controls_layout->addItem(setup_vertical_spacer(), ++row, 0);
  motor_controls_layout->addWidget(current_offset_calibration_label, ++row, 0);
  motor_controls_layout->addWidget(current_offset_calibration_spinbox, row, 1);
  motor_controls_layout->addWidget(current_scale_calibration_label, ++row, 0);
  motor_controls_layout->addWidget(current_scale_calibration_spinbox, row, 1);
  motor_controls_layout->addWidget(current_samples_label, ++row, 0);
  motor_controls_layout->addWidget(current_samples_combobox, row, 1);
  motor_controls_layout->addWidget(overcurrent_threshold_label, ++row, 0);
  motor_controls_layout->addWidget(overcurrent_threshold_spinbox, row, 1);

  motor_controls_layout->setAlignment(Qt::AlignLeft);

  max_duty_cycle_while_feedback_out_of_range_label =
    new QLabel(tr("Max. duty cycle while feedback is out of range:"));
  max_duty_cycle_while_feedback_out_of_range_label->setObjectName(
    "max_duty_cycle_while_feedback_out_of_range_label");

  max_duty_cycle_while_feedback_out_of_range_spinbox = new QSpinBox();
  max_duty_cycle_while_feedback_out_of_range_spinbox->setObjectName(
    "max_duty_cycle_while_feedback_out_of_range_spinbox");
  max_duty_cycle_while_feedback_out_of_range_spinbox->setRange(1, 600);

  max_duty_cycle_while_feedback_out_of_range_means_label =
    new QLabel(tr("(600 means 100%)"));

  motor_off_label = new QLabel(tr("When motor is off:"));
  motor_off_label->setObjectName("motor_off_label");

  motor_brake_radio = new QRadioButton(tr("Brake"));
  motor_brake_radio->setObjectName("motor_brake_radio");
  motor_brake_radio->setChecked(true);

  motor_coast_radio = new QRadioButton(tr("Coast"));
  motor_coast_radio->setObjectName("motor_coast_radio");
  motor_coast_radio->setChecked(false);

  coast_when_off_button_group = new QButtonGroup(this);
  coast_when_off_button_group->setExclusive(true);
  coast_when_off_button_group->setObjectName("coast_when_off_button_group");
  coast_when_off_button_group->addButton(motor_brake_radio, 0);
  coast_when_off_button_group->addButton(motor_coast_radio, 1);

  QHBoxLayout *frequency_layout = new QHBoxLayout();
  frequency_layout->addWidget(pwm_frequency_label);
  frequency_layout->addWidget(pwm_frequency_combobox);
  frequency_layout->addStretch(1);;

  QHBoxLayout *invert_layout = new QHBoxLayout();
  invert_layout->addWidget(motor_invert_checkbox);
  invert_layout->addWidget(detect_motor_button);
  invert_layout->addStretch(1);

  QHBoxLayout *deceleration_layout = new QHBoxLayout();
  deceleration_layout->addWidget(
    max_duty_cycle_while_feedback_out_of_range_label);
  deceleration_layout->addWidget(
    max_duty_cycle_while_feedback_out_of_range_spinbox);
  deceleration_layout->addWidget(
    max_duty_cycle_while_feedback_out_of_range_means_label);
  deceleration_layout->addStretch(1);

  QGridLayout *motor_off_layout = new QGridLayout();
  motor_off_layout->addWidget(motor_off_label,0,0);
  motor_off_layout->addWidget(motor_brake_radio,0,1);
  motor_off_layout->addWidget(motor_coast_radio,1,1);
  motor_off_layout->setColumnStretch(2, 1);

  QVBoxLayout *layout = motor_page_layout = new QVBoxLayout();
  layout->setSizeConstraint(QLayout::SetFixedSize);
  layout->addLayout(frequency_layout);
  layout->addLayout(invert_layout);
  layout->addItem(setup_vertical_spacer());
  layout->addLayout(motor_controls_layout);
  layout->addLayout(deceleration_layout);
  layout->addLayout(motor_off_layout);

  motor_page_widget->setLayout(layout);

  return motor_page_widget;
}

QWidget *main_window::setup_errors_tab()
{
  errors_page_widget = new QWidget();

  QFont font;
  font.setBold(true);

  // Note: We are setting a bunch of hardcoded margins/spacings here.
  // It would probably be better to calculate that somehow.

  errors_bit_mask_label = new QLabel(tr("Bit mask"));
  errors_bit_mask_label->setObjectName("errors_bit_mask_label");
  errors_bit_mask_label->setFont(font);
  errors_bit_mask_label->setAlignment(Qt::AlignLeft | Qt::AlignVCenter);
  errors_bit_mask_label->setContentsMargins(5, 0, 5, 0);

  errors_error_label = new QLabel(tr("Error"));
  errors_error_label->setObjectName("errors_error_label");
  errors_error_label->setFont(font);
  errors_error_label->setAlignment(Qt::AlignCenter);
  errors_error_label->setContentsMargins(5, 0, 5, 0);

  errors_setting_label = new QLabel(tr("Setting"));
  errors_setting_label->setObjectName("errors_setting_label");
  errors_setting_label->setFont(font);
  errors_setting_label->setAlignment(Qt::AlignCenter);

  errors_hard_label = new QLabel(tr("Hard\nstop?"));
  errors_hard_label->setObjectName("errors_hard_label");
  errors_hard_label->setFont(font);
  errors_hard_label->setAlignment(Qt::AlignCenter);

  errors_stopping_motor_label = new QLabel(tr("Currently\nstopping motor?"));
  errors_stopping_motor_label->setObjectName("errors_stopping_motor_label");
  errors_stopping_motor_label->setAlignment(Qt::AlignCenter);
  errors_stopping_motor_label->setFont(font);
  errors_stopping_motor_label->setContentsMargins(5, 0, 5, 0);

  errors_occurrence_count_label = new QLabel(tr("Occurrence\ncount"));
  errors_occurrence_count_label->setObjectName("errors_occurrence_count_label");
  errors_occurrence_count_label->setAlignment(Qt::AlignLeft | Qt::AlignVCenter);
  errors_occurrence_count_label->setFont(font);
  errors_occurrence_count_label->setContentsMargins(5, 0, 5, 0);

  errors_clear_errors = new QPushButton(tr("&Clear errors"));
  errors_clear_errors->setObjectName("errors_clear_errors");

  errors_reset_counts = new QPushButton(tr("Reset c&ounts"));
  errors_reset_counts->setObjectName("errors_reset_counts");

  QGridLayout * layout = errors_page_layout = new QGridLayout();
  layout->setSizeConstraint(QLayout::SetFixedSize);
  layout->setVerticalSpacing(2);
  layout->addWidget(errors_bit_mask_label, 0, 0);
  layout->addWidget(errors_error_label, 0, 1);
  layout->addWidget(errors_setting_label, 0, 2, 1, 3);
  layout->addWidget(errors_hard_label, 0, 5);
  layout->addWidget(errors_stopping_motor_label, 0, 6);
  layout->addWidget(errors_occurrence_count_label, 0, 7);

  // Note: We have to do this before calling setup_error_row or else Qt shows
  // small spurious windows before the main window opens.
  errors_page_widget->setLayout(layout);

  setup_error_row(JRK_ERROR_AWAITING_COMMAND, true, true, false);
  setup_error_row(JRK_ERROR_NO_POWER, true, false, true);
  setup_error_row(JRK_ERROR_MOTOR_DRIVER, true, false, true);
  setup_error_row(JRK_ERROR_INPUT_INVALID, true, false, false);
  setup_error_row(JRK_ERROR_INPUT_DISCONNECT, false, false, false);
  setup_error_row(JRK_ERROR_FEEDBACK_DISCONNECT, false, false, false);
  setup_error_row(JRK_ERROR_SOFT_OVERCURRENT, false, false, false);
  setup_error_row(JRK_ERROR_SERIAL_SIGNAL, false, true, false);
  setup_error_row(JRK_ERROR_SERIAL_OVERRUN, false, true, false);
  setup_error_row(JRK_ERROR_SERIAL_BUFFER_FULL, false, true, false);
  setup_error_row(JRK_ERROR_SERIAL_CRC, false, true, false);
  setup_error_row(JRK_ERROR_SERIAL_PROTOCOL, false, true, false);
  setup_error_row(JRK_ERROR_SERIAL_TIMEOUT, false, true, false);
  setup_error_row(JRK_ERROR_HARD_OVERCURRENT, false, false, false);

  int last_row = layout->rowCount();
  layout->addWidget(errors_clear_errors, last_row, 6, 1, 1, Qt::AlignCenter);
  layout->addWidget(errors_reset_counts, last_row, 7, 1, 1, Qt::AlignLeft);

  layout->setRowStretch(last_row + 1, 1);

  return errors_page_widget;
}

static void copy_margins(QWidget * dest, const QWidget * src)
{
  int left, top, right, bottom;
  src->getContentsMargins(&left, &top, &right, &bottom);
  dest->setContentsMargins(left, top, right, bottom);
}

void main_window::setup_error_row(int error_number,
  bool always_enabled, bool always_latched, bool always_hard)
{
  error_rows.append(error_row());
  error_row & row = error_rows.last();

  row.error_number = error_number;
  row.always_enabled = always_enabled;
  row.always_latched = always_latched;
  row.always_hard = always_hard;

  uint16_t error_mask = 1 << error_number;

  // The frame widget is necessary for setting the background color of the row.
  row.frame = new QWidget();

  if (error_number % 2)
  {
    row.frame->setStyleSheet("background-color: rgb(230,229,229);");
  }

  row.bit_mask_label = new QLabel();
  row.bit_mask_label->setObjectName("bit_mask_label");
  row.bit_mask_label->setAlignment(Qt::AlignLeft);
  row.bit_mask_label->setText(QString::fromStdString(
    convert_error_flags_to_hex_string(error_mask)));
  copy_margins(row.bit_mask_label, errors_bit_mask_label);

  row.error_label = new QLabel();
  row.error_label->setObjectName("error_label");
  row.error_label->setAlignment(Qt::AlignLeft);
  row.error_label->setText(jrk_look_up_error_name_ui(error_mask));
  copy_margins(row.error_label, errors_error_label);

  row.disabled_radio = new QRadioButton(tr("Disabled"));
  row.disabled_radio->setObjectName("disabled_radio");

  row.enabled_radio = new QRadioButton(tr("Enabled"));
  row.enabled_radio->setObjectName("enabled_radio");

  row.latched_radio = new QRadioButton(tr("Enabled and latched"));
  row.latched_radio->setObjectName("latched_radio");

  row.error_enable_group = new QButtonGroup(this);
  row.error_enable_group->setObjectName("error_enable_group");
  row.error_enable_group->setExclusive(true);
  row.error_enable_group->addButton(row.disabled_radio, 0);
  row.error_enable_group->addButton(row.enabled_radio, 1);
  row.error_enable_group->addButton(row.latched_radio, 2);

<<<<<<< HEAD
  connect(row.error_enable_group,
    static_cast<void (QButtonGroup::*)(int)>(&QButtonGroup::buttonClicked),
=======
  connect(row.error_enable_group, static_cast<void (QButtonGroup::*)(int)>
    (&QButtonGroup::buttonClicked),
>>>>>>> 17d7e42a
    [=] (int id) { error_enable_group_buttonToggled(id, row.error_number); });

  row.error_hard = new QCheckBox();
  row.error_hard->setObjectName("error_hard");
  if (always_hard)
  {
    row.error_hard->setEnabled(false);
  }

  connect(row.error_hard, &QCheckBox::stateChanged,
    [=] (int state) { error_hard_stateChanged(state, row.error_number); });

  row.stopping_value = new QLabel(tr("No"));
  row.stopping_value->setObjectName("stopping_value");
  row.stopping_value->setAlignment(Qt::AlignCenter);
  copy_margins(row.stopping_value, errors_stopping_motor_label);

  row.count_value = new QLabel("-");
  row.count_value->setObjectName("count_value");
  row.count_value->setAlignment(Qt::AlignLeft);
  copy_margins(row.count_value, errors_occurrence_count_label);

  int r = errors_page_layout->rowCount();
  errors_page_layout->addWidget(row.frame, r, 0, 3, 8);
  errors_page_layout->addWidget(row.bit_mask_label, r + 1, 0);
  errors_page_layout->addWidget(row.error_label, r + 1, 1);
  errors_page_layout->addWidget(row.disabled_radio, r + 1, 2);
  errors_page_layout->addWidget(row.enabled_radio, r + 1, 3);
  errors_page_layout->addWidget(row.latched_radio, r + 1, 4);
  errors_page_layout->addWidget(row.error_hard, r + 1, 5, Qt::AlignCenter);

  errors_page_layout->addWidget(row.stopping_value, r + 1, 6);
  errors_page_layout->addWidget(row.count_value, r + 1, 7);

  // Note: We have to do this after adding the radio buttons to the layout or
  // else Qt shows small spurious windows before the main window opens.
  row.disabled_radio->setVisible(!always_enabled);
  row.enabled_radio->setVisible(!always_latched);
}

QWidget * main_window::setup_advanced_tab()
{
  advanced_page_widget = new QWidget();

  QGridLayout * layout = new QGridLayout();

  layout->addWidget(setup_pin_configuration_groupbox(), 0, 0);
  layout->addWidget(setup_advanced_miscellaneous_groupbox(), 1, 0);

  layout->setColumnStretch(1, 1);
  layout->setRowStretch(2, 1);

  advanced_page_widget->setLayout(layout);

  return advanced_page_widget;
}

QWidget * main_window::setup_pin_configuration_groupbox()
{
  pin_configuration_groupbox = new QGroupBox(tr("Pin configuration"));
  pin_configuration_groupbox->setObjectName("pin_configuration_groupbox");

  disable_i2c_pullups = new QCheckBox(tr("Disable I\u00B2C pull-ups"));
  disable_i2c_pullups->setObjectName("disable_i2c_pullups");

  analog_sda_pullup = new QCheckBox(tr("Enable pull-up for analog input on SDA/AN"));
  analog_sda_pullup->setObjectName("analog_sda_pullup");

  always_analog_sda = new QCheckBox(tr("Always configure SDA/AN for analog input"));
  always_analog_sda->setObjectName("always_analog_sda");
  always_analog_sda->setToolTip(
    tr("This option causes the jrk to perform analog measurements\n"
      "on the SDA/AN pin and configure SCL as a potentiometer\n"
      "power pin even if the \"Input mode\" setting is not \"Analog\"."));

  always_analog_fba = new QCheckBox(tr("Always configure FBA for analog input"));
  always_analog_fba->setObjectName("always_analog_fba");
  always_analog_fba->setToolTip(
    tr("This option causes the jrk to perform analog measurements on the\n"
      "FBA pin even if the \"Feedback mode\" setting is not \"Analog\"."));

  QVBoxLayout * layout = new QVBoxLayout();
  layout->addWidget(disable_i2c_pullups);
  layout->addWidget(analog_sda_pullup);
  layout->addWidget(always_analog_sda);
  layout->addWidget(always_analog_fba);
  layout->addStretch();

  pin_configuration_groupbox->setLayout(layout);

  return pin_configuration_groupbox;
}

QWidget * main_window::setup_advanced_miscellaneous_groupbox()
{
  advanced_miscellaneous_groupbox = new QGroupBox(tr("Miscellaneous"));
  advanced_miscellaneous_groupbox->setObjectName("advanced_miscellaneous_groupbox");

  never_sleep_checkbox = new QCheckBox(tr("Never sleep (ignore USB suspend)"));
  never_sleep_checkbox->setObjectName("never_sleep_checkbox");

  QLabel * vin_calibration_label = new QLabel(tr("VIN measurement calibration:"));

  vin_calibration_value = new QSpinBox();
  vin_calibration_value->setObjectName("vin_calibration_value");
  vin_calibration_value->setRange(-500, 500);

  QHBoxLayout * vin_calibration_layout = new QHBoxLayout();
  vin_calibration_layout->addWidget(vin_calibration_label);
  vin_calibration_layout->addWidget(vin_calibration_value);
  vin_calibration_layout->addStretch();

  QVBoxLayout * layout = new QVBoxLayout();
  layout->addWidget(never_sleep_checkbox, Qt::AlignLeft);
  layout->addLayout(vin_calibration_layout, Qt::AlignLeft);

  advanced_miscellaneous_groupbox->setLayout(layout);

  return advanced_miscellaneous_groupbox;
}<|MERGE_RESOLUTION|>--- conflicted
+++ resolved
@@ -1945,16 +1945,10 @@
     stylesheet += "QPushButton { padding: 0.3em 1em; }\n";
   }
 
-<<<<<<< HEAD
   // By default, the fusion style makes the scroll bar look bad, having a border
   // on the top but no borders on the bottom.  This line seems to make it use a
   // totally different style which makes it look more like a normal Windows
   // scrollbar, and thus better.
-=======
-  // By default, the fusion style makes the scroll bar look bad, having a border on the
-  // top but no borders on the bottom.  This line seems to make it use a totally different
-  // style which makes it look more like a normal Windows scrollbar, and thus better.
->>>>>>> 17d7e42a
   if (style_name == "fusion")
   {
     stylesheet += "QScrollBar#manual_target_scroll_bar { border: 0; }\n";
@@ -3356,13 +3350,8 @@
   row.error_enable_group->addButton(row.enabled_radio, 1);
   row.error_enable_group->addButton(row.latched_radio, 2);
 
-<<<<<<< HEAD
   connect(row.error_enable_group,
     static_cast<void (QButtonGroup::*)(int)>(&QButtonGroup::buttonClicked),
-=======
-  connect(row.error_enable_group, static_cast<void (QButtonGroup::*)(int)>
-    (&QButtonGroup::buttonClicked),
->>>>>>> 17d7e42a
     [=] (int id) { error_enable_group_buttonToggled(id, row.error_number); });
 
   row.error_hard = new QCheckBox();
