#pragma once

#include <QObject>
#include <QValidator>
#include <QGroupBox>
#include <QLineEdit>
#include <QLabel>
#include <QSpinBox>
#include <QApplication>
#include <QGridLayout>

class pid_constant_control : public QGroupBox
{
  Q_OBJECT

public:
  pid_constant_control(QWidget * parent = Q_NULLPTR);

<<<<<<< HEAD
  void set_spinboxes(int multiplier, int exponent);

private:
  void set_constant();

  QFrame *pid_control_frame;
  QFrame *pid_proportion_frame;
  QLineEdit *pid_constant_lineedit;
  QLabel *pid_equal_label;
  QSpinBox *pid_multiplier_spinbox;
  QLabel *pid_base_label;
  QSpinBox *pid_exponent_spinbox;

signals:
  void send_new_values(int multiplier, int exponent);
=======
  void set_values(int multiplier, int exponent);

private slots:
  void constant_text_edited();
  void constant_editing_finished();
  void multiplier_or_exponent_changed();

private:
  bool suppress_events = false;
  QSpinBox * multiplier_spinbox;
  QSpinBox * exponent_spinbox;
  QLineEdit * constant_line_edit;

  void set_constant_from_values();
  void set_values_from_constant();
  bool set_values_core(int multiplier, int exponent);
>>>>>>> f44c9812

signals:
  void values_changed(int multiplier, int exponent);
};

class pid_constant_validator : public QDoubleValidator
{
public:
  pid_constant_validator(double bottom, double top, int decimals,
    QObject * parent)
    : QDoubleValidator(bottom, top, decimals, parent)
  {
    setNotation(QDoubleValidator::StandardNotation);
  }

  // QDoubleValidator::validate returns "Intermediate" for numbers that are
  // outside the allowed range.  We want to return "Invalid" instead so that
  // people cannot type those numbers, even temporarily.
  QValidator::State validate(QString & input, int & pos) const
  {
    QValidator::State state = QDoubleValidator::validate(input, pos);

    if (state == QValidator::Intermediate)
    {
      bool ok;
      double d = locale().toDouble(input, &ok);
      if (ok && (d < bottom() || d > top()))
      {
        state = QValidator::Invalid;
      }
    }

    return state;
  }

  // QDoubleValidator::fixup does nothing.  If we don't override it, then the
  // user can change focus out of the lineedit while the lineedit is empty, and
  // the editingFinished signal does not fire, so our code does not fix the
  // lineedit to display a value.
  //
  // Because of the validator above, I think the only intermediate states we
  // could be in are "." and "".
  void fixup(QString & input) const
  {
    input = "0";
  }
};<|MERGE_RESOLUTION|>--- conflicted
+++ resolved
@@ -16,23 +16,6 @@
 public:
   pid_constant_control(QWidget * parent = Q_NULLPTR);
 
-<<<<<<< HEAD
-  void set_spinboxes(int multiplier, int exponent);
-
-private:
-  void set_constant();
-
-  QFrame *pid_control_frame;
-  QFrame *pid_proportion_frame;
-  QLineEdit *pid_constant_lineedit;
-  QLabel *pid_equal_label;
-  QSpinBox *pid_multiplier_spinbox;
-  QLabel *pid_base_label;
-  QSpinBox *pid_exponent_spinbox;
-
-signals:
-  void send_new_values(int multiplier, int exponent);
-=======
   void set_values(int multiplier, int exponent);
 
 private slots:
@@ -49,7 +32,6 @@
   void set_constant_from_values();
   void set_values_from_constant();
   bool set_values_core(int multiplier, int exponent);
->>>>>>> f44c9812
 
 signals:
   void values_changed(int multiplier, int exponent);
