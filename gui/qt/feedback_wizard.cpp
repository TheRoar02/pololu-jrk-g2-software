#include "feedback_wizard.h"
#include "message_box.h"
#include "nice_wizard_page.h"

#include <to_string.h>
#include <jrk_protocol.h>

#include <QIcon>
#include <QLabel>
#include <QProgressBar>
#include <QVBoxLayout>

#include <algorithm>
#include <cassert>

// TODO: Invert motor direction checkbox should be radio buttons, above paragraph.
// Choose your motor direction:
// - Standard ("forward" means OUTA positive, OUTB negative)
// - Inverted ("forward" means OUTA negative, OUTB positive)
//
// Box: Test motor direction
//   Instructions
//   buttons,

// TODO: let people manually type max feedback, or click sample button

// TODO: Learn raw feedback polarity based on first time they drive the buttons
// Based on that, flip the raw value on step 2.  Step 2 has raw feedback value
// and radio buttons for inverting it or not.  Default is based on last
// behavior in step 1.
// Say drive forward should correspond to number going up, if not, switch feedback
// polarity.  Step 2 is learn feedback polarity.  Step 3 is maximum.  Step 4 is minimum.

// TODO: Click Finish to Apply settings, allow users to edit the
// settings before applying

// TODO: Custom button for "Back"


void run_feedback_wizard(main_window * window)
{
  main_controller * controller = window->controller;

  if (!controller->connected()) { return; }
  if (!controller->check_settings_applied_before_wizard()) { return; }

  jrk::settings * settings = &controller->cached_settings;
  if (settings->get_feedback_mode() != JRK_FEEDBACK_MODE_ANALOG)
  {
    // Should not happen because the button is disabled.
    window->show_info_message(
      "This wizard helps you detect the motor direction and set the "
      "analog feedback scaling parameters.  "
      "Please change the feedback mode to analog, then try again.");
    return;
  }

  feedback_wizard wizard(window, controller);

  QObject::connect(window, &main_window::feedback_changed,
    &wizard, &feedback_wizard::set_feedback);
  QObject::connect(window, &main_window::duty_cycle_changed,
    &wizard, &feedback_wizard::set_duty_cycle);
  QObject::connect(window, &main_window::controller_updated,
    &wizard, &feedback_wizard::controller_updated);

  int result = wizard.exec();

  // Put the jrk back into a more normal state instead of the force duty cycle
  // state.  Also, this is important to do because the window could conceivably
  // be closed while the duty cycle is being forced to some non-zero value.
  controller->stop_motor();

<<<<<<< HEAD
  int result = wizard.exec();

  // Put the jrk back into a more normal state instead of the force duty cycle
  // state.  Also, this is important to do because the window could conceivably
  // be closed while the duty cycle is being forced to some non-zero value.
  controller->stop_motor();

  if (result != QDialog::Accepted) { return; }
  // TODO: controller->handle_motor_invert_input(wizard.result.motor_invert);
=======
  if (result != QDialog::Accepted) { return; }

  controller->handle_motor_invert_input(wizard.result.motor_invert);
>>>>>>> d7155229
  controller->handle_feedback_invert_input(wizard.result.invert);
  controller->handle_feedback_absolute_minimum_input(wizard.result.absolute_minimum);
  controller->handle_feedback_absolute_maximum_input(wizard.result.absolute_maximum);
  controller->handle_feedback_minimum_input(wizard.result.minimum);
  controller->handle_feedback_maximum_input(wizard.result.maximum);
  controller->apply_settings();
}

feedback_wizard::feedback_wizard(QWidget * parent, main_controller * controller)
  : QWizard(parent), controller(controller)
{
  const jrk::settings & settings = controller->cached_settings;
  feedback_mode = settings.get_feedback_mode();
  result.motor_invert = original_motor_invert = settings.get_motor_invert();

  max_duty_cycle_percent = std::min(
    settings.get_max_duty_cycle_forward(),
    settings.get_max_duty_cycle_reverse()) / DUTY_CYCLE_FACTOR;

  setWindowTitle("Feedback setup wizard");
  setWindowIcon(QIcon(":app_icon")); //TODO: make sure this works
  setWindowFlags(windowFlags() & ~Qt::WindowContextHelpButtonHint);

  setPage(INTRO, setup_intro_page());
  setPage(LEARN, setup_learn_page());
  setPage(CONCLUSION, setup_conclusion_page());

  QSize size = sizeHint();
  size.setHeight(size.height() * 4 / 3);
  setFixedSize(size);

  // Custom text for the buttons, so that it doesn't change when they are on
  // macOS and so we can make it clear that the 'Finish' button also applies
  // settings.
  setButtonText(NextButton, tr("Next"));
  setButtonText(FinishButton, tr("Finish and apply settings"));

  // Handle the next and back buttons with custom slots.
  disconnect(button(NextButton), &QAbstractButton::clicked, 0, 0);
  connect(button(NextButton), &QAbstractButton::clicked, this, &handle_next);
  disconnect(button(BackButton), &QAbstractButton::clicked, 0, 0);
  connect(button(BackButton), &QAbstractButton::clicked, this, &handle_back);

  connect(qApp, &QApplication::focusChanged,
    this, &focus_changed);
}

void feedback_wizard::showEvent(QShowEvent * event)
{
#ifdef _WIN32
  // In Windows, there is a special back button that we need to find and fix.
  // It doesn't have a good object name or class name, so we just identify it
  // using "disconnect".
  //
  // The back button is set up in QWizard::event when it receives a show event.
  // It then calls QDialog::event, which eventually calls QWidget::event, which
  // calls showEvent, so showEvent is a good place to fix the button.
  for (QAbstractButton * button : findChildren<QAbstractButton *>())
  {
    if (disconnect(button, SIGNAL(clicked()), this, SLOT(back())))
    {
      connect(button, SIGNAL(clicked()), this, SLOT(handle_back()));
    }
  }
#endif
}
<<<<<<< HEAD
=======

void feedback_wizard::focus_changed()
{
  // If the user presses "Enter" when the focus is in the duty cycle input box,
  // we don't want to trigger the "Next" button.  So whenever the focus changes,
  // we use 'setDefault' to change whether the "Next" button is the default button
  // (i.e. the one that 'Enter' acts on).
  bool next_is_default = !duty_cycle_input->hasFocus();
  QAbstractButton * next_button = button(NextButton);
  if (next_button->inherits("QPushButton"))
  {
    qobject_cast<QPushButton *>(next_button)->setDefault(next_is_default);
  }
  else
  {
    assert(0);
  }
}
>>>>>>> d7155229

void feedback_wizard::handle_next()
{
  if (currentId() == INTRO)
  {
    if (handle_next_on_intro_page())
    {
      next();
    }
  }
  else if (currentId() == LEARN)
  {
    if (handle_next_on_learn_page())
    {
      next();
    }
  }
  else
  {
    next();
  }

  update_learn_page();
}

void feedback_wizard::handle_back()
{
  if (currentId() == LEARN)
  {
    if (handle_back_on_learn_page())
    {
      back();
    }
  }
  else
  {
    back();
  }

  update_learn_page();
}

void feedback_wizard::set_feedback(uint16_t value)
{
  feedback = value;

  feedback_value->setText(QString::number(value));

  if (feedback_mode == JRK_FEEDBACK_MODE_ANALOG)
  {
    feedback_pretty->setText("(" +
      QString::fromStdString(convert_analog_12bit_to_v_string(feedback)) + ")");
  }

  handle_new_sample();
}

void feedback_wizard::set_duty_cycle(int16_t value)
{
  duty_cycle_value->setText(QString::fromStdString(
      convert_duty_cycle_to_percent_string(value)));
}

void feedback_wizard::controller_updated()
{
  std::string status;
  bool use_red;

  if (controller->connected())
  {
    status = jrk::diagnose(controller->cached_settings,
      controller->variables, JRK_DIAGNOSE_FLAG_FEEDBACK_WIZARD);
    uint16_t errors = controller->variables.get_error_flags_halting();
    use_red = (errors & ~(1 << JRK_ERROR_AWAITING_COMMAND)) ? 1 : 0;
  }
  else
  {
    status = "Device disconnected.";
    use_red = true;
  }

  bool styled = !motor_status_value->styleSheet().isEmpty();
  if (!styled && use_red)
  {
    motor_status_value->setStyleSheet("color: red;");
  }
  else if (styled && !use_red)
  {
    motor_status_value->setStyleSheet("");
  }
  motor_status_value->setText(QString::fromStdString(status));
}

void feedback_wizard::motor_invert_changed(bool value)
{
  result.motor_invert = value;
}

void feedback_wizard::duty_cycle_input_changed()
{
  if (duty_cycle_input->value() == max_duty_cycle_percent)
  {
    max_duty_cycle_note->setText(tr(
      "The selected speed limit is the maximum speed allowed by your settings."));
  }
  else
  {
    max_duty_cycle_note->setText("");
  }
}

void feedback_wizard::reverse_button_pressed()
{
  try
  {
    controller->force_duty_cycle_target_nocatch(-forward_duty_cycle());
  }
  catch (const std::exception & e)
  {
    show_exception(e, this);
  }
}

void feedback_wizard::forward_button_pressed()
{
  try
  {
    controller->force_duty_cycle_target_nocatch(forward_duty_cycle());
  }
  catch (const std::exception & e)
  {
    show_exception(e, this);
  }
}

void feedback_wizard::drive_button_released()
{
  try
  {
    controller->force_duty_cycle_target_nocatch(0);
  }
  catch (const std::exception & e)
  {
    show_exception(e, this);
  }
}

void feedback_wizard::set_next_button_enabled(bool enabled)
{
  // We only care about setting the next button to be enabled when we are on the
  // learn page; it is always enabled on the other pages.
  learn_page->setComplete(enabled);
}

void feedback_wizard::set_progress_visible(bool visible)
{
  sampling_label->setVisible(visible);
  sampling_progress->setVisible(visible);

  motor_control_widget->setVisible(!visible);
  bottom_instruction_label->setVisible(!visible);
}

bool feedback_wizard::handle_next_on_intro_page()
{
  try
  {
    throw_if_not_connected();

    // Force the duty cycle target to 0 to make this wizard safer and because
    // that should be the default state when we drive the motor around manually.
    controller->force_duty_cycle_target_nocatch(0);

    // Clear latched errors so we are more likely to be able to run the motor.
    // This should be done second because if we do it first, it might cause the
    // motor to run.
    controller->clear_errors_nocatch();
  }
  catch (const std::exception & e)
  {
    show_exception(e, this);
    return false;
  }

  // This shouldn't be necessary, but if there is ever a bug in the "Back"
  // button and we go back to the intro page prematurely, it will help.
  learn_step = FIRST_STEP;
  sampling = false;

  return true;
}

bool feedback_wizard::handle_back_on_learn_page()
{
  if (sampling)
  {
    // We were in the middle of sampling, so just cancel that.
    sampling = false;
    return false;
  }
  else
  {
    // We were not sampling, so go back to the previous step or page.
    if (learn_step == FIRST_STEP)
    {
      return true;
    }
    else
    {
      learn_step--;
      return false;
    }
  }
}

bool feedback_wizard::handle_next_on_learn_page()
{
  if (learn_step_succeeded || learn_step == MOTOR_DIR)
  {
    // We completed this step of the learning so go to the next step or page.
    learn_step_succeeded = false;
    if (learn_step == LAST_STEP)
    {
      return true;
    }
    else
    {
      learn_step++;
      return false;
    }
  }
  else if (sampling)
  {
    // We will advance to the next step/page when the sampling is finished.
    // This case shouldn't even happen because we disable the 'Next' button.
    assert(0);
    return false;
  }
  else
  {
    // Start sampling the feedback.
    sampling = true;
    samples.clear();
    sampling_progress->setValue(0);
    return false;
  }
}

void feedback_wizard::handle_new_sample()
{
  if (!sampling) { return; }

  samples.push_back(feedback);
  sampling_progress->setValue(samples.size());

  if (samples.size() == SAMPLE_COUNT)
  {
    handle_sampling_complete();
  }
}

void feedback_wizard::handle_sampling_complete()
{
  sampling = false;
  set_next_button_enabled(true);
  set_progress_visible(false);

  switch (learn_step)
  {
  case MAX:
    learn_step_succeeded = learn_max();
    break;

  case MIN:
    learn_step_succeeded = learn_min();
    break;
  }

  if (learn_step_succeeded)
  {
    // Go to the next step or page.
    handle_next();
  }
}

bool feedback_wizard::learn_max()
{
  learned_max = uint16_range::from_samples(samples);
  if (!check_range_not_too_big(learned_max)) { return false; }

  return true;
}

bool feedback_wizard::learn_min()
{
  std::string const try_again = "\n\n"
   "Please verify that your feedback is connected properly by moving "
   "the output while looking at the feedback value and try again.";

  learned_min = uint16_range::from_samples(samples);
  if (!check_range_not_too_big(learned_min)) { return false; }

  if (learned_min.intersects(learned_max))
  {
    show_error_message(
      "The values sampled for the minimum feedback (" +
      learned_min.min_max_string() + ") intersect the values sampled for "
      "the maximum feedback (" + learned_max.min_max_string() + ")." +
      try_again, this);
    return false;
  }

  // Invert the channel if necessary.
  uint16_range * real_max = &learned_max;
  uint16_range * real_min = &learned_min;
  if (learned_min.is_entirely_above(learned_max))
  {
    result.invert = true;
    std::swap(real_max, real_min);
  }
  else
  {
    result.invert = false;
  }
  assert(real_max->is_entirely_above(*real_min));

  result.maximum = real_max->average;
  result.minimum = real_min->average;

  // Set the absolute range: when the feedback is outside of this range, the jrk
  // considers it to be an error.
  result.absolute_minimum = result.minimum / 2;
  result.absolute_maximum = 4095 - (4095 - result.maximum) / 2;

  return true;
}

bool feedback_wizard::check_range_not_too_big(const uint16_range & range)
{
  // We consider 7.5% of the standard full range to be too much variation.
  if (range.range() > (full_range * 3 + 20) / 40)
  {
    show_error_message(
      "The output value varied too widely (" + range.min_max_string() + ") "
      "during the sampling time.  "
      "Please hold the feedback still and try again.", this);
    return false;
  }
  return true;
}

void feedback_wizard::update_learn_page()
{
  set_next_button_enabled(!sampling);
  set_progress_visible(sampling);

  feedback_widget->setVisible(learn_step != MOTOR_DIR);
  motor_invert_checkbox->setVisible(learn_step == MOTOR_DIR);

  switch (learn_step)
  {
  case MOTOR_DIR:
    learn_page->setTitle(tr("Step 1 of 3: Motor direction"));
    instruction_label->setText(tr(
      "Click and hold the buttons below to drive the motor.  "
      "If the motor moves in the "
      "wrong direction, toggle the \"Invert motor direction\" checkbox to fix "
      "it, and try again.  If the motor does not move at all, "
      "try increasing the duty cycle target, "
      "fixing any errors that are occurring, "
      "and checking the motor wiring. "
      "You can skip this step by clicking Next."));
    bottom_instruction_label->setText("");
    break;

  case MAX:
    learn_page->setTitle(tr("Step 2 of 3: Maximum"));
    instruction_label->setText(tr(
      "Use the \"Drive forward\" button or move the output manually to get it "
      "to its maximum (full forward) position.  "
      "If the \"Drive forward\" button drives in the wrong direction, go back "
      "and toggle the \"Invert motor direction\" checkbox to fix it."));
    bottom_instruction_label->setText(tr(
      "When you click Next, this wizard will sample the "
      "feedback values for one second.  Please do not move the output "
      "while it is being sampled."));
    break;

  case MIN:
    learn_page->setTitle(tr("Step 3 of 3: Minimum"));
    instruction_label->setText(tr(
      "Use the \"Drive reverse\" button or move the output manually to get it "
      "to its minimum (full reverse) position."));
    bottom_instruction_label->setText(tr(
      "When you click Next, this wizard will sample the "
      "feedback values for one second.  Please do not move the output "
      "while it is being sampled."));
    break;
  }
}

int feedback_wizard::forward_duty_cycle()
{
  int duty_cycle = duty_cycle_input->value() * DUTY_CYCLE_FACTOR;

  if (result.motor_invert != original_motor_invert)
  {
    duty_cycle = -duty_cycle;
  }

  return duty_cycle;
}

void feedback_wizard::throw_if_not_connected()
{
  if (!controller->connected())
  {
    throw std::runtime_error(
      "The connection to the device was lost.  "
      "Please close this wizard, reconnect, and try again.");
  }
}

nice_wizard_page * feedback_wizard::setup_intro_page()
{
  nice_wizard_page * page = new nice_wizard_page();
  QVBoxLayout * layout = new QVBoxLayout();

  page->setTitle("Welcome to the feedback setup wizard");

  QLabel * intro_label = new QLabel();
  intro_label->setWordWrap(true);
  intro_label->setText(tr(
    "This wizard will help you quickly detect your motor direction "
    "and set up the feedback scaling parameters."));
  layout->addWidget(intro_label);
<<<<<<< HEAD

  // TODO: warn if PID period or accel/decel parameters are too slow
  // TODO: warn if max duty cycle is too slow
=======
>>>>>>> d7155229

  QLabel * stopped_label = new QLabel();
  stopped_label->setWordWrap(true);
  stopped_label->setText(tr(
<<<<<<< HEAD
    "NOTE: When you click " NEXT_BUTTON_TEXT ", this wizard will stop the motor "
=======
    "NOTE: When you click Next, this wizard will stop the motor "
>>>>>>> d7155229
    "and clear any latched errors.  To restart the motor later, "
    "you can click the \"Run motor\" button (after fixing any errors)."));
  layout->addWidget(stopped_label);

  layout->addStretch(1);

  page->setLayout(layout);
  return page;
}

nice_wizard_page * feedback_wizard::setup_learn_page()
{
  nice_wizard_page * page = learn_page = new nice_wizard_page();
  QVBoxLayout * layout = new QVBoxLayout();

  instruction_label = new QLabel();
  instruction_label->setWordWrap(true);
  instruction_label->setAlignment(Qt::AlignTop);
  instruction_label->setMinimumHeight(fontMetrics().lineSpacing() * 4);
  layout->addWidget(instruction_label);
  layout->addSpacing(fontMetrics().height());

  motor_invert_checkbox = new QCheckBox();
  motor_invert_checkbox->setText(tr("Invert motor direction"));
  motor_invert_checkbox->setChecked(original_motor_invert);
  connect(motor_invert_checkbox, &QCheckBox::stateChanged,
    this, &motor_invert_changed);
  layout->addWidget(motor_invert_checkbox);

  layout->addWidget(setup_feedback_widget());
  layout->addSpacing(fontMetrics().height());

  layout->addWidget(setup_motor_control_widget());
  layout->addSpacing(fontMetrics().height());

  bottom_instruction_label = new QLabel();
  bottom_instruction_label->setWordWrap(true);
  layout->addWidget(bottom_instruction_label);
  layout->addSpacing(fontMetrics().height());

  sampling_label = new QLabel(tr("Sampling..."));
  layout->addWidget(sampling_label);

  sampling_progress = new QProgressBar();
  sampling_progress->setMaximum(SAMPLE_COUNT);
  sampling_progress->setTextVisible(false);
  layout->addWidget(sampling_progress);

  set_progress_visible(false);

  layout->addStretch(1);

  page->setLayout(layout);

  return page;
}

QWidget * feedback_wizard::setup_feedback_widget()
{
  QLabel * feedback_label = new QLabel(tr("Feedback:"));

  feedback_value = new QLabel();
  feedback_value->setText("4095 ");
  feedback_value->setFixedSize(feedback_value->sizeHint());
  feedback_value->setText("");

  feedback_pretty = new QLabel();
  feedback_pretty->setText("(" +
    QString::fromStdString(convert_analog_12bit_to_v_string(4095) + ") "));
  feedback_pretty->setFixedSize(feedback_pretty->sizeHint());
  feedback_pretty->setText("");

  QHBoxLayout * layout = new QHBoxLayout();
  layout->addWidget(feedback_label);
  layout->addWidget(feedback_value);
  layout->addWidget(feedback_pretty);
  layout->addStretch(1);
  layout->setMargin(0);

  feedback_widget = new QWidget();
  feedback_widget->setLayout(layout);

  return feedback_widget;
}

QWidget * feedback_wizard::setup_motor_control_widget()
{
  reverse_button = new QPushButton(tr("Drive reverse"));
  connect(reverse_button, &QAbstractButton::pressed, this, &reverse_button_pressed);
  connect(reverse_button, &QAbstractButton::released, this, &drive_button_released);

  forward_button = new QPushButton(tr("Drive forward"));
  connect(forward_button, &QAbstractButton::pressed, this, &forward_button_pressed);
  connect(forward_button, &QAbstractButton::released, this, &drive_button_released);

  QLabel * duty_cycle_input_label = new QLabel(tr("  Speed limit:"));

  duty_cycle_input = new QSpinBox();
  // TODO: when they reach the max duty cycle setting, show a message:
  //  (Jan wants)
  duty_cycle_input->setRange(0, max_duty_cycle_percent);
  duty_cycle_input->setValue(max_duty_cycle_percent / 4);
  duty_cycle_input->setSingleStep(1);
  duty_cycle_input->setSuffix("%");

  max_duty_cycle_note = new QLabel();

  connect(duty_cycle_input, QOverload<int>::of(&QSpinBox::valueChanged),
    this, &duty_cycle_input_changed);

  // Just in case the input is already at its maximum value.
  duty_cycle_input_changed();

  QGridLayout * button_layout = new QGridLayout();
  button_layout->addWidget(reverse_button, 0, 0);
  button_layout->addWidget(forward_button, 0, 1);
  button_layout->addWidget(duty_cycle_input_label, 0, 2);
  button_layout->addWidget(duty_cycle_input, 0, 3);
  button_layout->addWidget(max_duty_cycle_note, 1, 0, 1, 5);
  button_layout->setColumnStretch(4, 1);
  button_layout->setMargin(0);

  motor_status_value = new QLabel();

  QLabel * duty_cycle_label = new QLabel(tr("Duty cycle percent:"));

  duty_cycle_value = new QLabel();
  duty_cycle_value->setText("-100% ");
  duty_cycle_value->setFixedSize(duty_cycle_value->sizeHint());
  duty_cycle_value->setText("");

  QHBoxLayout * vars_layout = new QHBoxLayout();
  vars_layout->addWidget(duty_cycle_label);
  vars_layout->addWidget(duty_cycle_value);
  vars_layout->addStretch(1);
  vars_layout->setMargin(0);

  QVBoxLayout * layout = new QVBoxLayout();
  layout->addLayout(button_layout);
  layout->addSpacing(fontMetrics().height());
  layout->addLayout(vars_layout);
  layout->addWidget(motor_status_value);
  layout->setMargin(0);

  motor_control_widget = new QWidget();
  motor_control_widget->setLayout(layout);

  return motor_control_widget;
}

nice_wizard_page * feedback_wizard::setup_conclusion_page()
{
  nice_wizard_page * page = new nice_wizard_page();
  QVBoxLayout * layout = new QVBoxLayout();

  page->setTitle(tr("Feedback setup finished"));

  // TODO: better text here to explain what's going on
  QLabel * completed_label = new QLabel(
    "You have successfully completed this wizard.");
  completed_label->setWordWrap(true);
  layout->addWidget(completed_label);

  layout->addStretch(1);

  page->setLayout(layout);
  return page;
}<|MERGE_RESOLUTION|>--- conflicted
+++ resolved
@@ -71,21 +71,9 @@
   // be closed while the duty cycle is being forced to some non-zero value.
   controller->stop_motor();
 
-<<<<<<< HEAD
-  int result = wizard.exec();
-
-  // Put the jrk back into a more normal state instead of the force duty cycle
-  // state.  Also, this is important to do because the window could conceivably
-  // be closed while the duty cycle is being forced to some non-zero value.
-  controller->stop_motor();
-
   if (result != QDialog::Accepted) { return; }
-  // TODO: controller->handle_motor_invert_input(wizard.result.motor_invert);
-=======
-  if (result != QDialog::Accepted) { return; }
 
   controller->handle_motor_invert_input(wizard.result.motor_invert);
->>>>>>> d7155229
   controller->handle_feedback_invert_input(wizard.result.invert);
   controller->handle_feedback_absolute_minimum_input(wizard.result.absolute_minimum);
   controller->handle_feedback_absolute_maximum_input(wizard.result.absolute_maximum);
@@ -152,8 +140,6 @@
   }
 #endif
 }
-<<<<<<< HEAD
-=======
 
 void feedback_wizard::focus_changed()
 {
@@ -172,7 +158,6 @@
     assert(0);
   }
 }
->>>>>>> d7155229
 
 void feedback_wizard::handle_next()
 {
@@ -609,21 +594,11 @@
     "This wizard will help you quickly detect your motor direction "
     "and set up the feedback scaling parameters."));
   layout->addWidget(intro_label);
-<<<<<<< HEAD
-
-  // TODO: warn if PID period or accel/decel parameters are too slow
-  // TODO: warn if max duty cycle is too slow
-=======
->>>>>>> d7155229
 
   QLabel * stopped_label = new QLabel();
   stopped_label->setWordWrap(true);
   stopped_label->setText(tr(
-<<<<<<< HEAD
-    "NOTE: When you click " NEXT_BUTTON_TEXT ", this wizard will stop the motor "
-=======
     "NOTE: When you click Next, this wizard will stop the motor "
->>>>>>> d7155229
     "and clear any latched errors.  To restart the motor later, "
     "you can click the \"Run motor\" button (after fixing any errors)."));
   layout->addWidget(stopped_label);
