--- conflicted
+++ resolved
@@ -111,15 +111,9 @@
   void handle_feedback_detect_disconnect_input(bool);
   void handle_feedback_wraparound_input(bool);
 
-<<<<<<< HEAD
-  void handle_pid_proportional_values(uint16_t multiplier, uint16_t exponent);
-  void handle_pid_integral_values(uint16_t multiplier, uint16_t exponent);
-  void handle_pid_derivative_values(uint16_t multiplier, uint16_t exponent);
-=======
   void handle_pid_proportional_input(uint16_t multiplier, uint8_t exponent);
   void handle_pid_integral_input(uint16_t multiplier, uint8_t exponent);
   void handle_pid_derivative_input(uint16_t multiplier, uint8_t exponent);
->>>>>>> f44c9812
   void handle_pid_period_input(uint16_t);
   void handle_integral_limit_input(uint16_t);
   void handle_reset_integral_input(bool);
@@ -158,11 +152,8 @@
 
   void handle_upload_complete();
 
-<<<<<<< HEAD
   double get_current_limit_value(uint16_t value);
 
-=======
->>>>>>> f44c9812
 private:
   // This is called whenever it is possible that we have connected to a
   // different device.
