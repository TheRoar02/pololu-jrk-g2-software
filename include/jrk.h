--- conflicted
+++ resolved
@@ -2236,16 +2236,14 @@
 
 //// Current limiting and measurment ////////////////////////////////////////////
 
-<<<<<<< HEAD
 // Returns the recommended codes for the product along with the number of codes
 // in the table.
 JRK_API
 const uint16_t * jrk_get_recommended_codes(uint32_t product, size_t * code_count);
-=======
+
 // TODO: need a function here for getting the list of recommended codes
 // TODO: maybe make versions of these functions that don't need a settings object
 // like the Tic API; they would use calibration values of 0.
->>>>>>> f44c9812
 
 // Converts max current codes to milliamps for the specified product.  You can
 // use this to interpret the codes returned by
